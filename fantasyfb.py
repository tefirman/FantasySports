#!/usr/bin/env python3
# -*- coding: utf-8 -*-
"""
Created on Sat Sep  7 19:09:47 2019

@author: tefirman
"""

import pandas as pd
import os
import shutil
import numpy as np
from sportsipy.nfl.boxscore import Boxscore, Boxscores
import time
import datetime
from pytz import timezone
import optparse
from yahoo_oauth import OAuth2
import yahoo_fantasy_api as yfa
import json
import requests
import smtplib, ssl
from email import encoders
from email.mime.base import MIMEBase
from email.mime.multipart import MIMEMultipart
from email.mime.text import MIMEText
from dotenv import load_dotenv
import traceback
import warnings

warnings.filterwarnings("ignore")


class League:
    """
    League class that gathers all relevant settings and statistics
    to simulate and assess the fantasy league in question.

    Attributes:
        season: integer specifying the season of interest.
        week: integer specifiying the week of interest.
        oauth: yahoo_oauth object contain user credentials and auth tokens
        lg: yahoo_fantasy_api league object used to connect to Yahoo's API
        gm: yahoo_fantasy_api game object used to connect to Yahoo's API
        name: string specifying the name of the fantasy to be analyzed
        settings: dictionary containing the scheduling and roster settings for the league in question
        scoring: dictionary containing the scoring categories and values for the league in question
        teams: list of dictionaries containing identifiers for each fantasy team in the league
        nfl_teams: dataframe containing different identifiers for each NFL team
        nfl_schedule: dataframe containing NFL schedules throughout the years with elo statistics for both teams
        players: dataframe containing demographics and rates for current NFL players
        num_sims: integer specifying the number of Monte Carlo simulations to run
        earliest: integer describing the earliest week to pull statistics from (YYYYWW)
        reference_games: integer describing the number of games to use as a prior for rates
        basaloppqbtime: list of the four weighting factors when calculating rates
        schedule: dataframe containing the fantasy schedule for the league and season in question
    """

    def __init__(
        self,
        name=None,
        season=None,
        week=None,
        roster_pcts=False,
        injurytries=10,
        num_sims=10000,
        earliest=None,
        reference_games=None,
        basaloppqbtime=[],
    ):
        """
        Initializes a League object using the parameters provided and class functions defined below.

        Args:
            name (str, optional): string describing the name of the fantasy team in question, defaults to None.
            season (int, optional): integer specifying the season of interest, defaults to None.
            week (int, optional): integer specifiying the week of interest, defaults to None.
            roster_pcts (bool, optional): boolean that triggers whether to pull roster percentages, defaults to False.
            injurytries (int, optional): integer specifying the number of attempts to pull injury statuses, defaults to 10.
            num_sims (int, optional): integer specifying the number of Monte Carlo simulations to run, defaults to 10000.
            earliest (int, optional): integer describing the earliest week to pull statistics from (YYYYWW), defaults to None.
            reference_games (int, optional): integer describing the number of games to use as a prior for rates, defaults to None.
            basaloppqbtime (list, optional): list of the four weighting factors when calculating rates, defaults to an empty list.
        """
        self.latest_season = datetime.datetime.now().year - int(
            datetime.datetime.now().month < 7
        )
        self.season = season if type(season) == int else self.latest_season
        self.load_credentials()
        self.load_oauth()
        self.load_league(name)
        self.week = week if type(week) == int else self.lg.current_week()
        self.load_settings()
        self.load_fantasy_teams()
        self.load_nfl_abbrevs()
        self.load_nfl_schedule()
        self.get_yahoo_players(injurytries)
        self.get_fantasy_rosters()
        self.name_corrections()
        self.load_parameters(earliest, reference_games, basaloppqbtime)
        self.num_sims = num_sims if type(num_sims) == int else 10000
        self.get_rates()
        self.war_sim()
        self.add_injuries()
        self.add_bye_weeks()
        if roster_pcts:
            self.add_roster_pcts()
        self.get_schedule()
        self.starters(self.week)

    def load_credentials(self):
        """
        Loads user credentials from the .env file, specifically the Yahoo consumer key/secret
        and email credentials to use when emailing a copy of the results to the user.
        """
        # Loading Yahoo OAuth credentials from environment variables
        load_dotenv()
        if "CONSUMER_KEY" not in os.environ or "CONSUMER_SECRET" not in os.environ:
            print("No valid .env file present, copying from .env.example")
            shutil.copyfile(".env.example", ".env")
        # Updating .env file if default values are still present
        if (
            os.environ["CONSUMER_KEY"] == "updatekey"
            and os.environ["CONSUMER_SECRET"] == "updatesecret"
        ):
            # Only have to do this once since we're storing them in environment variables
            print("It appears you haven't updated your Yahoo OAuth credentials...")
            print("To get credentials: https://developer.yahoo.com/apps/create/")
            consumer_key = input("Yahoo OAuth Key: ")
            os.system("sed -i 's/updatekey/{}/g' .env".format(consumer_key))
            consumer_secret = input("Yahoo OAuth Secret: ")
            os.system("sed -i 's/updatesecret/{}/g' .env".format(consumer_secret))
            load_dotenv()
            # Previous oauth file is probably bad if it exists, deleting it just in case
            if os.path.exists("oauth2.json"):
                os.remove("oauth.json")

    def load_oauth(self):
        """
        Initializes an OAuth2 authentication object to connect with Yahoo's API
        using the credentials loaded above in the load_credentials function.
        """
        # Creating oauth file from credentials provided
        if not os.path.exists("oauth2.json"):
            creds = {
                "consumer_key": os.environ["CONSUMER_KEY"],
                "consumer_secret": os.environ["CONSUMER_SECRET"],
            }
            with open("oauth2.json", "w") as f:
                f.write(json.dumps(creds))
        self.oauth = OAuth2(None, None, from_file="oauth2.json")

    def load_league(self, name=None):
        """
        Initializes yahoo_fantasy_api game and league objects used to query Yahoo's API
        for details about the league in question. Also identifies fantasy team name and 
        fantasy league id for future reference throughout the script.

        Args:
            name (str, optional): string specifiying the name of the team of interest 
            in case a user has multiple leagues, defaults to None.
        """
        # Pulling user's Yahoo fantasy games
        self.gm = yfa.Game(self.oauth, "nfl")
        while True:
            try:
                profile = self.gm.yhandler.get_teams_raw()["fantasy_content"]
                leagues = profile["users"]["0"]["user"][1]["games"]
                break
            except:
                print(
                    "Teams query crapped out... Waiting 30 seconds and trying again..."
                )
                time.sleep(30)
        # Identifying user's NFL Yahoo fantasy games
        for ind in range(leagues["count"] - 1, -1, -1):
            game = leagues[str(ind)]["game"]
            if type(game) == dict:
                continue
            if game[0]["code"] == "nfl" and game[0]["season"] == str(self.season):
                teams = game[1]["teams"]
                details = [teams[str(ind)]["team"][0] for ind in range(teams["count"])]
                names = [
                    [val["name"] for val in team if "name" in val][0]
                    for team in details
                ]
                if teams["count"] > 1:
                    # If user has more than one team, use the name input or prompt them to pick one
                    while name not in names:
                        print("Found multiple fantasy teams: " + ", ".join(names))
                        name = input("Which team would you like to analyze? ")
                    team = teams[str(names.index(name))]["team"][0]
                else:
                    # If user has only one team, use that one and override whatever name was given
                    team = teams["0"]["team"][0]
                    name = names[0]
                self.name = name
                team_key = [val["team_key"] for val in team if "team_key" in val][0]
                self.lg_id = ".".join(team_key.split(".")[:3])
                break
        # Creating league object
        self.lg = self.gm.to_league(self.lg_id)

    def load_settings(self):
        """
        Pulls league roster/schedule settings and scoring modifiers
        """
        # Pulling league settings
        settings_json = self.lg.yhandler.get_settings_raw(self.lg_id)
        self.settings = settings_json["fantasy_content"]["league"][1]["settings"][0]
        self.settings["playoff_start_week"] = int(self.settings["playoff_start_week"])
        self.settings["num_playoff_teams"] = int(self.settings["num_playoff_teams"])
        categories = pd.DataFrame(
            [stat["stat"] for stat in self.settings["stat_categories"]["stats"]]
        )
        modifiers = pd.DataFrame(
            [stat["stat"] for stat in self.settings["stat_modifiers"]["stats"]]
        )
        self.scoring = pd.merge(
            left=categories,
            right=modifiers,
            how="inner",
            on="stat_id",
        )[["display_name", "value"]].astype({"value": float})
        self.scoring.loc[
            (self.scoring.display_name == "Int") & (self.scoring.value <= 0),
            "display_name",
        ] = "Int Thrown"
        self.scoring = self.scoring.drop_duplicates(subset=["display_name"])
        self.scoring = self.scoring.set_index("display_name")
        if "FG 0-19" not in self.scoring.index:
            self.scoring.loc["FG 0-19", "value"] = 3
        if "Rec" not in self.scoring.index:
            self.scoring.loc["Rec", "value"] = 0
        if "Ret Yds" not in self.scoring.index:
            self.scoring.loc["Ret Yds", "value"] = 0

    def load_fantasy_teams(self):
        """
        Pulls a list of all fantasy team names and ids for the league in question.
        """
        # Pulling list of teams in the fantasy league
        league_info = self.lg.yhandler.get_standings_raw(self.lg_id)["fantasy_content"]
        teams_info = league_info["league"][1]["standings"][0]["teams"]
        self.teams = [
            {
                "team_key": teams_info[str(ind)]["team"][0][0]["team_key"],
                "name": teams_info[str(ind)]["team"][0][2]["name"],
            }
            for ind in range(teams_info["count"])
        ]

    def load_nfl_abbrevs(self):
        """
        Loads a translation table for all NFL team abbreviations across platforms
        """
        try:
            self.nfl_teams = pd.read_csv(
                "https://raw.githubusercontent.com/"
                + "tefirman/FantasySports/main/res/football/team_abbrevs.csv"
            )
        except:
            raw_teams = [
                team.split(",")
                for team in requests.get(
                    "https://raw.githubusercontent.com/"
                    + "tefirman/FantasySports/main/res/football/team_abbrevs.csv",
                    verify=False,
                ).text.split("\r")
            ]
            self.nfl_teams = pd.DataFrame(raw_teams[1:], columns=raw_teams[0])

    def load_nfl_sched_538(self):
        """
        Loads the full NFL schedule from 538 containing elo ratings throughout time
        """
        nfl_schedule = pd.read_csv(
            "https://projects.fivethirtyeight.com/nfl-api/nfl_elo.csv"
        )
        nfl_schedule = nfl_schedule.loc[
            nfl_schedule.playoff.isnull(),
            [
                "season",
                "date",
                "team1",
                "team2",
                "elo1_pre",
                "elo2_pre",
                "qb1_value_pre",
                "qb2_value_pre",
            ],
        ].rename(
            index=str,
            columns={
                "team1": "home_team",
                "team2": "away_team",
                "elo1_pre": "home_elo",
                "elo2_pre": "away_elo",
                "qb1_value_pre": "home_qb",
                "qb2_value_pre": "away_qb",
            },
        )
        nfl_schedule.date = pd.to_datetime(
            nfl_schedule.date, infer_datetime_format=True
        )
        nfl_schedule = pd.merge(
            left=nfl_schedule,
            right=nfl_schedule.groupby("season")
            .date.min()
            .reset_index()
            .rename(columns={"date": "first_game"}),
            how="inner",
            on="season",
        )
        nfl_schedule["week"] = (
            nfl_schedule.date - nfl_schedule.first_game
        ).dt.days // 7 + 1
        del nfl_schedule["first_game"]
        self.nfl_schedule_538 = nfl_schedule

    def load_nfl_sched_sportsref(self):
        """
        Loads the current season's NFL schedule from Pro Football Reference
        and calculates current elo values for each team (valuable during preseason)
        """
        if self.nfl_schedule_538.season.max() < self.season:
            current_sched = pd.DataFrame()
            games = Boxscores(1, self.season, 17).games
            for week in games.keys():
                week_games = pd.DataFrame(games[week])
                week_games["week"] = int(week.split("-")[0])
                current_sched = current_sched.append(
                    week_games.drop_duplicates(), ignore_index=True, sort=False
                )
            current_sched["season"] = self.season
            current_sched["date"] = pd.to_datetime(
                current_sched.boxscore.str[:8], infer_datetime_format=True
            )
            current_sched["home_abbr"] = current_sched["home_abbr"].str.upper()
            current_sched["away_abbr"] = current_sched["away_abbr"].str.upper()
            current_sched = pd.merge(
                left=current_sched,
                right=self.nfl_teams.rename(
                    columns={"real_abbrev": "home_abbr", "fivethirtyeight": "home_team"}
                ),
                how="inner",
                on="home_abbr",
            )
            current_sched = pd.merge(
                left=current_sched,
                right=self.nfl_teams.rename(
                    columns={"real_abbrev": "away_abbr", "fivethirtyeight": "away_team"}
                ),
                how="inner",
                on="away_abbr",
            )
            # Regressing last season's final team elos to the mean, and merging in best QB from last season
            prev_elos = (
                self.nfl_schedule_538.loc[
                    (self.nfl_schedule_538.season == self.season - 1)
                    & (self.nfl_schedule_538.week == 17),
                    ["home_team", "home_elo"],
                ]
                .rename(columns={"home_team": "team", "home_elo": "elo"})
                .append(
                    self.nfl_schedule_538.loc[
                        (self.nfl_schedule_538.season == self.season - 1)
                        & (self.nfl_schedule_538.week == 17),
                        ["away_team", "away_elo"],
                    ].rename(columns={"away_team": "team", "away_elo": "elo"}),
                    ignore_index=True,
                    sort=False,
                )
            )
            prev_elos["elo"] += (
                1500 - prev_elos["elo"]
            ) * 0.333  # Regression FiveThirtyEight uses...
            current_sched = pd.merge(
                left=current_sched,
                right=prev_elos[["team", "elo"]].rename(
                    columns={"team": "home_team", "elo": "home_elo"}
                ),
                how="inner",
                on=["home_team"],
            )
            current_sched = pd.merge(
                left=current_sched,
                right=prev_elos[["team", "elo"]].rename(
                    columns={"team": "away_team", "elo": "away_elo"}
                ),
                how="inner",
                on=["away_team"],
            )
            qb_elos = (
                self.nfl_schedule_538.loc[
                    self.nfl_schedule_538.season == self.season - 1,
                    ["home_team", "home_qb"],
                ]
                .rename(columns={"home_team": "team", "home_qb": "qb_elo"})
                .append(
                    self.nfl_schedule_538.loc[
                        (self.nfl_schedule_538.season == self.season - 1)
                        & (self.nfl_schedule_538.week == 17),
                        ["away_team", "away_qb"],
                    ].rename(columns={"away_team": "team", "away_qb": "qb_elo"}),
                    ignore_index=True,
                    sort=False,
                )
            )
            qb_elos = qb_elos.groupby("team").qb_elo.max().reset_index()
            current_sched = pd.merge(
                left=current_sched,
                right=qb_elos[["team", "qb_elo"]].rename(
                    columns={"team": "home_team", "qb_elo": "home_qb"}
                ),
                how="inner",
                on=["home_team"],
            )
            current_sched = pd.merge(
                left=current_sched,
                right=qb_elos[["team", "qb_elo"]].rename(
                    columns={"team": "away_team", "qb_elo": "away_qb"}
                ),
                how="inner",
                on=["away_team"],
            )
            self.nfl_schedule_sportsref = current_sched[
                [
                    "season",
                    "week",
                    "date",
                    "home_team",
                    "away_team",
                    "home_elo",
                    "away_elo",
                    "home_qb",
                    "away_qb",
                ]
            ]
        else:
<<<<<<< HEAD
            page = lg.yhandler.get_players_raw(lg_id,page_ind*25,'A')['fantasy_content']['league'][1]['players']
        if page == []:
            break
        for player_ind in range(page['count']):
            player = [field for field in page[str(player_ind)]['player'][0] if type(field) == dict]
            vals = {}
            for field in player:
                vals.update(field)
            vals['name'] = vals['name']['full']
            vals['eligible_positions'] = [pos['position'] for pos in vals['eligible_positions']]
            vals['bye_weeks'] = vals['bye_weeks']['week']
            rosters.append(vals)
    rosters = pd.DataFrame(rosters)
    rosters.player_id = rosters.player_id.astype(int)
    if not week:
        week = lg.current_week()
    selected = pd.DataFrame(columns=['player_id','selected_position','fantasy_team'])
    for team in teams:
        tm = lg.to_team(team['team_key'])
        players = pd.DataFrame(tm.roster(week))
        if players.shape[0] == 0:
            continue
        if (~players.player_id.isin(rosters.player_id)).any():
            print('Some players are missing... ' + ', '.join(players.loc[~players.player_id.isin(rosters.player_id),'name']))
        players['fantasy_team'] = team['name']
        selected = selected.append(players[['player_id','selected_position','fantasy_team']],ignore_index=True,sort=False)
    rosters = pd.merge(left=rosters,right=selected,how='left',on='player_id')
    if 'fantasy_team' not in rosters.columns:
        rosters['fantasy_team'] = None
    rosters.loc[rosters.player_id == 100014,'name'] += ' Rams'
    rosters.loc[rosters.player_id == 100024,'name'] += ' Chargers'
    rosters.loc[rosters.player_id == 100020,'name'] += ' Jets'
    rosters.loc[rosters.player_id == 100019,'name'] += ' Giants'
    rosters = pd.merge(left=rosters,right=nfl_teams[['abbrev','name']],how='left',on='name')
    rosters.loc[~rosters.abbrev.isnull(),'name'] = rosters.loc[~rosters.abbrev.isnull(),'abbrev']
    """ CONVERT THIS LATER TO USE W/R/T ITSELF!!! """
    rosters['position'] = rosters.eligible_positions.apply(lambda x: [pos for pos in x if pos not in ['W/R/T','W/T']])
    inds = rosters.position.apply(len) == 0
    rosters.loc[inds,'position'] = 'TE'
    rosters.loc[~inds,'position'] = rosters.loc[~inds,'position'].apply(lambda x: x[0])
    rosters = rosters[['name','eligible_positions','selected_position','status',
    'player_id','editorial_team_abbr','fantasy_team','position']]
    return rosters

def get_games(start,finish):
    if type(start) != int:
        start = int(start)
    if type(finish) != int:
        finish = int(finish)
    stats = pd.DataFrame(columns=['boxscore','season','week','team','opponent','points_allowed'])
    for season in range(start//100,finish//100 + 1):
        start_week = start%100 if season == start//100 else 1
        end_week = finish%100 if season == finish//100 else 17
        uris = Boxscores(start_week,season,end_week).games
        for week in uris:
            print(week)
            for game in uris[week]:
                box = Boxscore(game['boxscore'])
                time.sleep(10) # Gating SportsReference requests (limit is 20/minute, jail for an hour penalty)
                """ Blank rosters due to weird team name changes """
                if len(box.home_players) == 0 or len(box.away_players) == 0:
                    print('BLANK ROSTER FOR ' + game['boxscore'] + '!!!')
                for player in box.home_players:
                    stats = stats.append(player.dataframe,sort=False)
                stats.loc[stats.team.isnull(),'team'] = box.home_abbreviation
                stats.loc[stats.opponent.isnull(),'opponent'] = box.away_abbreviation
                stats.loc[stats.points_allowed.isnull(),'points_allowed'] = box.away_points
                for player in box.away_players:
                    stats = stats.append(player.dataframe,sort=False)
                stats.loc[stats.team.isnull(),'team'] = box.away_abbreviation
                stats.loc[stats.opponent.isnull(),'opponent'] = box.home_abbreviation
                stats.loc[stats.points_allowed.isnull(),'points_allowed'] = box.home_points
                stats.loc[stats.season.isnull(),'season'] = season
                stats.loc[stats.week.isnull(),'week'] = int(week.split('-')[0])
                stats.loc[stats.boxscore.isnull(),'boxscore'] = game['boxscore']
    stats = stats.reset_index().rename(index=str,columns={'index':'player_id'}).fillna(0.0)
    stats.team = stats.team.str.upper()
    stats.opponent = stats.opponent.str.upper()

    names = []
    for letter in range(65,91):
        response = requests.get('https://www.pro-football-reference.com/players/' + chr(letter),verify=False)
        names.extend(response.text.split('<div class="section_content" id="div_players">\n\t    <p>')[-1].split('</p>\n\t\t\n')[0].split('</p><p>'))
        time.sleep(10)
    names = pd.DataFrame({'raw':names})
    names['player_id'] = names.raw.str.split('href="').str[-1].str.split('">')\
    .str[0].str.split('/').str[-1].str.split('.htm').str[0]
    names['name'] = names.raw.str.split('.htm">').str[-1].str.split('</a>').str[0]
    names['position'] = names.raw.str.split('\(').str[-1].str.split('\)').str[0]
    names.loc[names.name == 'Logan Thomas','position'] = 'TE'
    names.loc[names.name == 'Cordarrelle Patterson','position'] = 'RB'
    del names['raw']

    stats = pd.merge(left=stats,right=names,how='left',on='player_id')

    rosters = pd.DataFrame(columns=['raw','real_abbrev'])
    for team in nfl_teams.real_abbrev.unique():
        response = requests.get('https://www.pro-football-reference.com/teams/{}/{}_roster.htm'.format(team.lower(),finish//100),verify=False)
        rosters = rosters.append(pd.DataFrame({'raw':response.text.split('</thead>\n<tbody><tr >')[-1]\
        .split('</tr>\n</tbody><tfoot>')[0].split('</tr>\n<tr >')}),ignore_index=True,sort=False)
        rosters.real_abbrev = rosters.real_abbrev.fillna(team)
        time.sleep(10)
    rosters['player_id'] = rosters.raw.str.split('</td>').str[0].str.split('.htm">').str[0].str.split('/').str[-1]
    rosters['name'] = rosters.raw.str.split('</td>').str[0].str.split('.htm">').str[-1].str.split('</a>').str[0]
    rosters['age'] = rosters.raw.str.split('</td>').str[1].str.split('>').str[-1]
    rosters['position'] = rosters.raw.str.split('</td>').str[2].str.split('>').str[-1]
    rosters['games'] = rosters.raw.str.split('</td>').str[3].str.split('>').str[-1]
    rosters['games_started'] = rosters.raw.str.split('</td>').str[4].str.split('>').str[-1]
    rosters['weight'] = rosters.raw.str.split('</td>').str[5].str.split('>').str[-1]
    rosters['height'] = rosters.raw.str.split('</td>').str[6].str.split('>').str[-1]
    rosters['birthdate'] = rosters.raw.str.split('</td>').str[8].str.split('>').str[-1]
    rosters['years'] = rosters.raw.str.split('</td>').str[9].str.split('>').str[-1]
    rosters['drafted'] = rosters.raw.str.split('</td>').str[11].str.split('data-stat="draft_info" >')\
    .str[-1].str.split(' / <a href="https://www.pro-football-reference.com/years/').str[0]
    del rosters['raw']

    stats = pd.merge(left=stats,right=rosters,how='left',on=['player_id','name','position'])

    stats = pd.merge(left=stats,right=nfl_teams[['abbrev','real_abbrev']]\
    .rename(columns={'abbrev':'current_team'}),how='inner',on='real_abbrev')
    del stats['real_abbrev']

    to_fix = ~stats.position.isin(['QB','RB','WR','TE','K']) & \
    (stats.position.str.contains('QB') | \
    stats.position.str.contains('WR') | \
    stats.position.str.contains('RB') | \
    stats.position.str.contains('TE') | \
    stats.position.str.contains('K'))
    if to_fix.any():
        print(stats.loc[to_fix,['player_id','name','position']])

    """ Modified the sportsreference boxscore source code to account for weird team abbreviations... """
    defenses = stats.loc[~stats.position.isin(['QB','RB','WR','TE','K'])]\
    .groupby(['boxscore','season','week','team','opponent','points_allowed']).sum().reset_index()
    defenses = pd.merge(left=defenses,right=nfl_teams[['abbrev','real_abbrev']],how='inner',left_on='team',right_on='real_abbrev')
    defenses['name'] = defenses['abbrev']
    defenses['player_id'] = defenses['name']
    del defenses['abbrev'], defenses['real_abbrev']
    defenses['position'] = 'DEF'
    defenses['current_team'] = defenses['name']
    defenses = defenses[[col for col in stats.columns if col in defenses.columns]]
    stats = stats.loc[stats.position.isin(['QB','RB','WR','TE','K'])]
    stats = stats.append(defenses,ignore_index=True)
    return stats

def get_rates(rosters,start,as_of,num_sims=10000,reference_games=16,\
basaloppqbtime=[1.0,0.0,0.0,0.0],tot=None,war_sim=True):
    if as_of//100 < latest_season:
        prev = as_of//100*100 + 17
    else:
        prev = as_of - 1 - (83 if as_of%100 == 1 else 0)
    if type(tot) != pd.core.frame.DataFrame:
=======
            self.nfl_schedule_sportsref = pd.DataFrame(
                columns=[
                    "season",
                    "week",
                    "date",
                    "home_team",
                    "away_team",
                    "home_elo",
                    "away_elo",
                    "home_qb",
                    "away_qb",
                ]
            )

    def load_nfl_schedule(self):
        """
        Loads and processes the NFL schedule for use in future simulations
        """
        self.load_nfl_sched_538()
        self.load_nfl_sched_sportsref()
        nfl_schedule = self.nfl_schedule_538.append(
            self.nfl_schedule_sportsref, ignore_index=True, sort=False
        )
        nfl_schedule = pd.merge(
            left=nfl_schedule,
            right=self.nfl_teams[["fivethirtyeight", "abbrev"]],
            left_on="home_team",
            right_on="fivethirtyeight",
            how="inner",
        )
        nfl_schedule.loc[
            nfl_schedule.home_team != nfl_schedule.abbrev, "home_team"
        ] = nfl_schedule.loc[nfl_schedule.home_team != nfl_schedule.abbrev, "abbrev"]
        del nfl_schedule["fivethirtyeight"], nfl_schedule["abbrev"]
        nfl_schedule = pd.merge(
            left=nfl_schedule,
            right=self.nfl_teams[["fivethirtyeight", "abbrev"]],
            left_on="away_team",
            right_on="fivethirtyeight",
            how="inner",
        )
        nfl_schedule.loc[
            nfl_schedule.away_team != nfl_schedule.abbrev, "away_team"
        ] = nfl_schedule.loc[nfl_schedule.away_team != nfl_schedule.abbrev, "abbrev"]
        del nfl_schedule["fivethirtyeight"], nfl_schedule["abbrev"]
        home = nfl_schedule[
            ["season", "week", "date", "home_team", "away_elo", "home_qb"]
        ].rename(
            columns={"home_team": "abbrev", "away_elo": "opp_elo", "home_qb": "qb_elo"}
        )
        home["home_away"] = "Home"
        away = nfl_schedule[
            ["season", "week", "date", "away_team", "home_elo", "away_qb"]
        ].rename(
            columns={"away_team": "abbrev", "home_elo": "opp_elo", "away_qb": "qb_elo"}
        )
        away["home_away"] = "Away"
        nfl_schedule = home.append(away, ignore_index=True)
        nfl_schedule.opp_elo = 1500 / nfl_schedule.opp_elo
        nfl_schedule.qb_elo = nfl_schedule.qb_elo / 157.5
        self.nfl_schedule = nfl_schedule.sort_values(
            by=["season", "week"], ignore_index=True
        )

    def refresh_oauth(self, threshold=59):
        """
        Checks the status of the current authentication token and refreshes it if expired (1hr).

        Args:
            threshold (int, optional): integer specifying the number of minutes an auth token 
            can exist for before the code waits for it to expire and refreshes it, defaults to 59.
        """
        diff = (
            datetime.datetime.now(timezone("GMT"))
            - datetime.datetime(1970, 1, 1, 0, 0, 0, 0, timezone("GMT"))
        ).total_seconds() - self.oauth.token_time
        if diff >= threshold * 60:
            time.sleep(max(3600 - diff + 5, 0))
            self.oauth = OAuth2(None, None, from_file="oauth2.json")
            self.gm = yfa.Game(self.oauth, "nfl")
            self.lg = self.gm.to_league(self.lg_id)

    def get_yahoo_players(self, injurytries=10):
        """
        Pulls a dataframe containing details about all NFL players that are eligible 
        to be rostered in the fantasy league in question. Injury statuses will occasionally 
        be excluded by API; in that case, the function will repeat the pull until it sees 
        the injury statuses or hits the upper limit provided in injurytries.

        Args:
            injurytries (int, optional): maximum number of times the code will try to pull the player list, defaults to 10.
        """
        self.refresh_oauth()
        tries = 0
        while tries < injurytries:
            tries += 1
            players = []
            # Rostered Players
            for page_ind in range(100):
                page = self.lg.yhandler.get(
                    "league/{}/players;start={};count=25;status=T/".format(
                        self.lg_id, page_ind * 25
                    )
                )["fantasy_content"]["league"][1]["players"]
                if page == []:
                    break
                for player_ind in range(page["count"]):
                    player = [
                        field
                        for field in page[str(player_ind)]["player"][0]
                        if type(field) == dict
                    ]
                    vals = {}
                    for field in player:
                        vals.update(field)
                    vals["name"] = vals["name"]["full"]
                    vals["eligible_positions"] = [
                        pos["position"] for pos in vals["eligible_positions"]
                    ]
                    vals["bye_weeks"] = vals["bye_weeks"]["week"]
                    players.append(vals)
            # Available Players
            for page_ind in range(100):
                """Accounting for a weird player_id deletion in 2015..."""
                page = self.lg.yhandler.get_players_raw(self.lg_id, page_ind * 25, "A")
                page = page["fantasy_content"]["league"][1]["players"]
                if page == []:
                    break
                for player_ind in range(page["count"]):
                    player = [
                        field
                        for field in page[str(player_ind)]["player"][0]
                        if type(field) == dict
                    ]
                    vals = {}
                    for field in player:
                        vals.update(field)
                    vals["name"] = vals["name"]["full"]
                    vals["eligible_positions"] = [
                        pos["position"] for pos in vals["eligible_positions"]
                    ]
                    vals["bye_weeks"] = vals["bye_weeks"]["week"]
                    players.append(vals)
            self.players = pd.DataFrame(players)
            self.players.player_id = self.players.player_id.astype(int)
            if not self.players.status.isnull().all():
                break

    def get_fantasy_rosters(self):
        """
        Pulls the current fantasy team of each eligible NFL player 
        and merges it into the players dataframe.
        """
        self.refresh_oauth()
        selected = pd.DataFrame(
            columns=["player_id", "selected_position", "fantasy_team"]
        )
        for team in self.teams:
            tm = self.lg.to_team(team["team_key"])
            players = pd.DataFrame(tm.roster(self.week))
            if players.shape[0] == 0:
                continue
            if (~players.player_id.isin(self.players.player_id)).any():
                print(
                    "Some players are missing... "
                    + ", ".join(
                        players.loc[~players.player_id.isin(rosters.player_id), "name"]
                    )
                )
            players["fantasy_team"] = team["name"]
            selected = selected.append(
                players[["player_id", "selected_position", "fantasy_team"]],
                ignore_index=True,
                sort=False,
            )
        rosters = pd.merge(
            left=self.players, right=selected, how="left", on="player_id"
        )
        if "fantasy_team" not in rosters.columns:
            rosters["fantasy_team"] = None
        rosters.loc[rosters.player_id == 100014, "name"] += " Rams"
        rosters.loc[rosters.player_id == 100024, "name"] += " Chargers"
        rosters.loc[rosters.player_id == 100020, "name"] += " Jets"
        rosters.loc[rosters.player_id == 100019, "name"] += " Giants"
        rosters = pd.merge(
            left=rosters,
            right=self.nfl_teams[["abbrev", "name"]],
            how="left",
            on="name",
        )
        rosters.loc[~rosters.abbrev.isnull(), "name"] = rosters.loc[
            ~rosters.abbrev.isnull(), "abbrev"
        ]
        """ CONVERT THIS LATER TO USE W/R/T ITSELF!!! """
        rosters["position"] = rosters.eligible_positions.apply(
            lambda x: [pos for pos in x if pos not in ["W/R/T", "W/T"]]
        )
        inds = rosters.position.apply(len) == 0
        rosters.loc[inds, "position"] = "TE"
        rosters.loc[~inds, "position"] = rosters.loc[~inds, "position"].apply(
            lambda x: x[0]
        )
        self.players = rosters[
            [
                "name",
                "eligible_positions",
                "selected_position",
                "status",
                "player_id",
                "editorial_team_abbr",
                "fantasy_team",
                "position",
            ]
        ]


    def get_games_sportsref(self, start: int, finish: int):
        """
        Pulls individual player statistics for each game in the specified timeframe from Pro Football Reference.

        Args:
            start (int): year and number of the first week of interest (YYYYWW, e.g. 202102 = week 2 of 2021).
            finish (int): year and number of the last week of interest (YYYYWW, e.g. 202307 = week 7 of 2023)).
>>>>>>> 7bacf2b9
        
        Returns:
            pd.DataFrame: dataframe containing player statistics for games during the timespan of interest.
        """
        stats = pd.DataFrame(
            columns=["boxscore", "season", "week", "team", "opponent", "points_allowed"]
        )
        for season in range(int(start) // 100, int(finish) // 100 + 1):
            start_week = start % 100 if season == start // 100 else 1
            end_week = finish % 100 if season == finish // 100 else 17
            uris = Boxscores(start_week, season, end_week).games
            for week in uris:
                print(week)
                for game in uris[week]:
                    box = Boxscore(game["boxscore"])
                    # Gating SportsReference requests (limit is 20/minute, jail for an hour penalty)
                    time.sleep(10)
                    """ Blank rosters due to weird team name changes """
                    if len(box.home_players) == 0 or len(box.away_players) == 0:
                        print("BLANK ROSTER FOR " + game["boxscore"] + "!!!")
                    for player in box.home_players:
                        stats = stats.append(player.dataframe, sort=False)
                    stats.loc[stats.team.isnull(), "team"] = box.home_abbreviation
                    stats.loc[
                        stats.opponent.isnull(), "opponent"
                    ] = box.away_abbreviation
                    stats.loc[
                        stats.points_allowed.isnull(), "points_allowed"
                    ] = box.away_points
                    for player in box.away_players:
                        stats = stats.append(player.dataframe, sort=False)
                    stats.loc[stats.team.isnull(), "team"] = box.away_abbreviation
                    stats.loc[
                        stats.opponent.isnull(), "opponent"
                    ] = box.home_abbreviation
                    stats.loc[
                        stats.points_allowed.isnull(), "points_allowed"
                    ] = box.home_points
                    stats.loc[stats.season.isnull(), "season"] = season
                    stats.loc[stats.week.isnull(), "week"] = int(week.split("-")[0])
                    stats.loc[stats.boxscore.isnull(), "boxscore"] = game["boxscore"]
        stats = (
            stats.reset_index()
            .rename(index=str, columns={"index": "player_id"})
            .fillna(0.0)
        )
        stats.team = stats.team.str.upper()
        stats.opponent = stats.opponent.str.upper()
        return stats

    def get_names_sportsref(self):
        """
        Pulls the player id and name for every player on Pro Football Reference for conversion purposes.

        Returns:
            pd.DataFrame: dataframe containing player id, name, and position of every player.
        """
        names = []
        for letter in range(65, 91):
            response = requests.get(
                "https://www.pro-football-reference.com/players/" + chr(letter),
                verify=False,
            )
            names.extend(
                response.text.split(
                    '<div class="section_content" id="div_players">\n\t    <p>'
                )[-1]
                .split("</p>\n\t\t\n")[0]
                .split("</p><p>")
            )
            time.sleep(10)
        names = pd.DataFrame({"raw": names})
        names["player_id"] = (
            names.raw.str.split('href="')
            .str[-1]
            .str.split('">')
            .str[0]
            .str.split("/")
            .str[-1]
            .str.split(".htm")
            .str[0]
        )
        names["name"] = names.raw.str.split('.htm">').str[-1].str.split("</a>").str[0]
        names["position"] = names.raw.str.split("\(").str[-1].str.split("\)").str[0]
        names.loc[names.name == "Logan Thomas", "position"] = "TE"
        names.loc[names.name == "Cordarrelle Patterson", "position"] = "RB"
        del names["raw"]
        return names

    def get_rosters_sportsref(self):
        """
        Pulls roster list for every NFL team during the season in question from Pro Football Reference.

        Returns:
            pd.DataFrame: dataframe describing which team is player was on during the season in question.
        """
        rosters = pd.DataFrame(columns=["raw", "real_abbrev"])
        for team in self.nfl_teams.real_abbrev.unique():
            response = requests.get(
                "https://www.pro-football-reference.com/teams/{}/{}_roster.htm".format(
                    team.lower(), self.season
                ),
                verify=False,
            )
            rosters = rosters.append(
                pd.DataFrame(
                    {
                        "raw": response.text.split("</thead>\n<tbody><tr >")[-1]
                        .split("</tr>\n</tbody><tfoot>")[0]
                        .split("</tr>\n<tr >")
                    }
                ),
                ignore_index=True,
                sort=False,
            )
            rosters.real_abbrev = rosters.real_abbrev.fillna(team)
            time.sleep(10)
        rosters["player_id"] = (
            rosters.raw.str.split("</td>")
            .str[0]
            .str.split('.htm">')
            .str[0]
            .str.split("/")
            .str[-1]
        )
        rosters["name"] = (
            rosters.raw.str.split("</td>")
            .str[0]
            .str.split('.htm">')
            .str[-1]
            .str.split("</a>")
            .str[0]
        )
        rosters["age"] = rosters.raw.str.split("</td>").str[1].str.split(">").str[-1]
        rosters["position"] = (
            rosters.raw.str.split("</td>").str[2].str.split(">").str[-1]
        )
        rosters["games"] = rosters.raw.str.split("</td>").str[3].str.split(">").str[-1]
        rosters["games_started"] = (
            rosters.raw.str.split("</td>").str[4].str.split(">").str[-1]
        )
        rosters["weight"] = rosters.raw.str.split("</td>").str[5].str.split(">").str[-1]
        rosters["height"] = rosters.raw.str.split("</td>").str[6].str.split(">").str[-1]
        rosters["birthdate"] = (
            rosters.raw.str.split("</td>").str[8].str.split(">").str[-1]
        )
        rosters["years"] = rosters.raw.str.split("</td>").str[9].str.split(">").str[-1]
        rosters["drafted"] = (
            rosters.raw.str.split("</td>")
            .str[11]
            .str.split('data-stat="draft_info" >')
            .str[-1]
            .str.split(' / <a href="https://www.pro-football-reference.com/years/')
            .str[0]
        )
        del rosters["raw"]
        return rosters

    def get_stats_sportsref(self, start: int, finish: int):
        """
        Pulls a dataframe containing event rates based on per-game statistics during the specified timeframe.

        Args:
            start (int): year and number of the first week of interest (YYYYWW, e.g. 202102 = week 2 of 2021).
            finish (int): year and number of the last week of interest (YYYYWW, e.g. 202307 = week 7 of 2023).

        Returns:
            pd.DataFrame: dataframe containing player rates based on games during the timespan of interest.
        """
        stats = self.get_games_sportsref(start, finish)
        names = self.get_names_sportsref()
        stats = pd.merge(left=stats, right=names, how="left", on="player_id")
        rosters = self.get_rosters_sportsref()
        stats = pd.merge(
            left=stats, right=rosters, how="left", on=["player_id", "name", "position"]
        )
        stats = pd.merge(
            left=stats,
            right=self.nfl_teams[["abbrev", "real_abbrev"]].rename(
                columns={"abbrev": "current_team"}
            ),
            how="inner",
            on="real_abbrev",
        )
        del stats["real_abbrev"]
        to_fix = ~stats.position.isin(["QB", "RB", "WR", "TE", "K"]) & (
            stats.position.str.contains("QB")
            | stats.position.str.contains("WR")
            | stats.position.str.contains("RB")
            | stats.position.str.contains("TE")
            | stats.position.str.contains("K")
        )
        if to_fix.any():
            print(stats.loc[to_fix, ["player_id", "name", "position"]])
        defenses = (
            stats.loc[~stats.position.isin(["QB", "RB", "WR", "TE", "K"])]
            .groupby(
                ["boxscore", "season", "week", "team", "opponent", "points_allowed"]
            )
            .sum()
            .reset_index()
        )
        defenses = pd.merge(
            left=defenses,
            right=self.nfl_teams[["abbrev", "real_abbrev"]],
            how="inner",
            left_on="team",
            right_on="real_abbrev",
        )
        defenses["name"] = defenses["abbrev"]
        defenses["player_id"] = defenses["name"]
        del defenses["abbrev"], defenses["real_abbrev"]
        defenses["position"] = "DEF"
        defenses["current_team"] = defenses["name"]
        defenses = defenses[[col for col in stats.columns if col in defenses.columns]]
        stats = stats.loc[stats.position.isin(["QB", "RB", "WR", "TE", "K"])]
        stats = stats.append(defenses, ignore_index=True)
        return stats

    def get_current_team(self):
        """
        Derives the current team of every player based on the season and week in question.
        """
        as_of = self.season * 100 + self.week
        if (self.stats.season * 100 + self.stats.week).max() >= as_of:
            teams_as_of = (
                self.stats.loc[self.stats.season * 100 + self.stats.week >= as_of]
                .sort_values(by="week")
                .drop_duplicates(subset="player_id", keep="first")[
                    ["player_id", "team"]
                ]
                .rename(columns={"team": "real_abbrev"})
            )
            teams_as_of = pd.merge(
                left=teams_as_of,
                right=self.nfl_teams[["abbrev", "real_abbrev"]].rename(
                    columns={"abbrev": "current_team"}
                ),
                how="inner",
                on="real_abbrev",
            )
            del teams_as_of["real_abbrev"]
        else:
            teams_as_of = self.stats.sort_values(by="week").drop_duplicates(
                subset="player_id", keep="last"
            )[["player_id", "current_team"]]
        if "current_team" in self.stats.columns:
            del self.stats["current_team"]
        self.stats = pd.merge(
            left=self.stats.loc[self.stats.season * 100 + self.stats.week < as_of],
            right=teams_as_of,
            how="left",
            on="player_id",
        )

    def load_stats(self, start, finish):
        """
        Loads individual player statistics for each game in the specified timeframe 
        and calculates fantasy points based on league settings. Initially looks for 
        pre-pulled statistics saved locally and pulls new stats when necessary.

        Args:
            start (int): year and number of the first week of interest (YYYYWW, e.g. 202102 = week 2 of 2021).
            finish (int): year and number of the last week of interest (YYYYWW, e.g. 202307 = week 7 of 2023).
        """
        if os.path.exists("GameByGameFantasyFootballStats.csv"):
            tot = pd.read_csv("GameByGameFantasyFootballStats.csv", low_memory=False)
            if (tot.season * 100 + tot.week).min() > start:
                last = int((tot.season * 100 + tot.week).min()) - 1
                if last % 100 == 0:
                    last -= 83
                tot = tot.append(self.get_stats_sportsref(start, last))
                tot.to_csv("GameByGameFantasyFootballStats.csv", index=False)
            if (tot.season * 100 + tot.week).max() < finish:
                first = int((tot.season * 100 + tot.week).max()) + 1
                if first % 100 == 18:
                    first += 83
                tot = tot.append(self.get_stats_sportsref(first, finish))
                tot.to_csv("GameByGameFantasyFootballStats.csv", index=False)
        else:
            tot = self.get_stats_sportsref(start, finish)
            tot.to_csv("GameByGameFantasyFootballStats.csv", index=False)
        offense = tot.loc[tot.position != "DEF"].reset_index(drop=True)
        offense["points"] = (
            offense["rush_yards"] * self.scoring.loc["Rush Yds", "value"]
            + offense["rush_touchdowns"] * self.scoring.loc["Rush TD", "value"]
            + offense["receptions"] * self.scoring.loc["Rec", "value"]
            + offense["receiving_yards"] * self.scoring.loc["Rec Yds", "value"]
            + offense["receiving_touchdowns"] * self.scoring.loc["Rec TD", "value"]
            + offense["passing_yards"] * self.scoring.loc["Pass Yds", "value"]
            + offense["passing_touchdowns"] * self.scoring.loc["Pass TD", "value"]
            + offense["interceptions_thrown"] * self.scoring.loc["Int Thrown", "value"]
            + offense["fumbles_lost"] * self.scoring.loc["Fum Lost", "value"]
            + (offense["kickoff_return_yards"] + offense["punt_return_yards"])
            * self.scoring.loc["Ret Yds", "value"]
            + (offense["kickoff_return_touchdown"] + offense["punt_return_touchdown"])
            * self.scoring.loc["Ret TD", "value"]
            + offense["extra_points_made"] * self.scoring.loc["PAT Made", "value"]
            + offense["field_goals_made"] * self.scoring.loc["FG 0-19", "value"]
        )
        defense = tot.loc[tot.position == "DEF"].reset_index(drop=True)
        defense["points"] = (
            defense["sacks"] * self.scoring.loc["Sack", "value"]
            + defense["interceptions"] * self.scoring.loc["Int", "value"]
            + defense["fumbles_recovered"] * self.scoring.loc["Fum Rec", "value"]
            + defense["interceptions_returned_for_touchdown"]
            * self.scoring.loc["Ret TD", "value"]
            + defense["kickoff_return_touchdown"] * self.scoring.loc["Ret TD", "value"]
            + defense["punt_return_touchdown"] * self.scoring.loc["Ret TD", "value"]
        )
        defense.loc[defense.points_allowed == 0, "points"] += self.scoring.loc[
            "Pts Allow 0", "value"
        ]
        defense.loc[
            (defense.points_allowed >= 1) & (defense.points_allowed <= 6), "points"
        ] += self.scoring.loc["Pts Allow 1-6", "value"]
        defense.loc[
            (defense.points_allowed >= 7) & (defense.points_allowed <= 13), "points"
        ] += self.scoring.loc["Pts Allow 7-13", "value"]
        defense.loc[
            (defense.points_allowed >= 14) & (defense.points_allowed <= 20), "points"
        ] += self.scoring.loc["Pts Allow 14-20", "value"]
        defense.loc[
            (defense.points_allowed >= 21) & (defense.points_allowed <= 27), "points"
        ] += self.scoring.loc["Pts Allow 21-27", "value"]
        defense.loc[
            (defense.points_allowed >= 28) & (defense.points_allowed <= 34), "points"
        ] += self.scoring.loc["Pts Allow 28-34", "value"]
        defense.loc[(defense.points_allowed >= 35), "points"] += self.scoring.loc[
            "Pts Allow 35+", "value"
        ]
        self.stats = offense.append(defense, ignore_index=True, sort=False)
        self.stats["weeks_ago"] = (
            datetime.datetime.now()
            - pd.to_datetime(self.stats.boxscore.str[:8], infer_datetime_format=True)
        ).dt.days / 7.0
        self.get_current_team()
        self.stats = self.stats.loc[
            self.stats.season * 100 + self.stats.week >= start
        ].reset_index(drop=True)

    def name_corrections(self):
        """
        Applies name corrections between Pro Football Reference and Yahoo.
        """
        self.load_stats((self.season - 2) * 100 + 1, self.season * 100 + self.week - 1)
        try:
            corrections = pd.read_csv(
                "https://raw.githubusercontent.com/"
                + "tefirman/FantasySports/main/res/football/name_corrections.csv"
            )
        except:
            corrections = [
                player.split(",")
                for player in requests.get(
                    "https://raw.githubusercontent.com/"
                    + "tefirman/FantasySports/main/res/football/name_corrections.csv",
                    verify=False,
                ).text.split("\r")
            ]
            corrections = pd.DataFrame(corrections[1:], columns=corrections[0])
        self.players = pd.merge(
            left=self.players, right=corrections, how="left", on="name"
        )
        to_fix = ~self.players.new_name.isnull()
        self.players.loc[to_fix, "name"] = self.players.loc[to_fix, "new_name"]
        not_found = (
            ~self.players.name.isin(self.stats.name.unique())
            & ~self.players.fantasy_team.isnull()
        )
        if self.players.loc[not_found].shape[0] > 0:
            print(
                "Need to reconcile player names... "
                + ", ".join(self.players.loc[not_found, "name"])
            )

    def load_parameters(self, earliest=None, reference_games=None, basaloppqbtime=[]):
        """
        Initializes rate adjustment parameters for future season simulations. 
        If parameters are not manually, optimal values are chosen based on 
        maximum likelihood fitting over five years.

        Args:
            earliest (int, optional): year and number of the earliest week to be included in the prior for rate calculation, defaults to None.
            reference_games (int, optional): number of games to include the prior for rate calculation, defaults to None.
            basaloppqbtime (list, optional): list containing the basal factor, opponent elo factor, and QB elo factor, defaults to [].
        """
        try:
            params = pd.read_csv(
                "https://raw.githubusercontent.com/"
                + "tefirman/FantasySports/main/res/football/weighting_factors.csv"
            )
        except:
            params = [
                player.split(",")
                for player in requests.get(
                    "https://raw.githubusercontent.com/"
                    + "tefirman/FantasySports/main/res/football/weighting_factors.csv",
                    verify=False,
                ).text.split("\r")
            ]
            params = pd.DataFrame(params[1:], columns=params[0])
        if earliest:
            self.earliest = earliest
        else:
            prior = params.loc[params.week == self.week, "prior"].values[0]
            self.earliest = (self.season - prior // 17) * 100 + self.week - prior % 17
            if (self.earliest % 100 == 0) | (self.earliest % 100 > 50):
                self.earliest -= 83  # Assuming 17 weeks... Need to change this soon...
        if reference_games:
            self.reference_games = reference_games
        else:
            self.reference_games = params.loc[params.week == self.week, "games"].values[
                0
            ]
        if basaloppqbtime:
            self.basaloppqbtime = basaloppqbtime
        else:
            self.basaloppqbtime = [1.0] + list(
                params.loc[
                    params.week == self.week, ["opp_elo", "qb_elo", "time_factor"]
                ].values[0]
            )

    def add_injuries(self):
        """
        Adds manual projections for injury timespans. If a new injury pops up 
        and no projection has been provided yet, timespan defaults to one week.
        """
        as_of = self.season * 100 + self.week
        if "until" in self.players.columns:
            del self.players["until"]
        self.players["until"] = None
        if as_of < self.latest_season * 100 + self.lg.current_week():
            self.load_stats(self.season * 100 + 1, self.season * 100 + 17)
            self.stats = self.stats.loc[
                self.stats.season * 100 + self.stats.week >= as_of
            ]
            healthy = self.stats.loc[
                self.stats.season * 100 + self.stats.week == as_of, "name"
            ].tolist()
            injured = self.players.loc[
                ~self.players.name.isin(healthy), "name"
            ].tolist()
            for name in injured:
                until = self.stats.loc[self.stats.name == name, "week"].min() - 1
                if not np.isnan(until):
                    self.players.loc[self.players.name == name, "until"] = until
                elif self.season < self.latest_season:
                    self.players.loc[self.players.name == name, "until"] = 17
        if as_of // 100 == self.latest_season:
            try:
                inj_proj = pd.read_csv(
                    "https://raw.githubusercontent.com/"
                    + "tefirman/FantasySports/main/res/football/injured_list.csv"
                )
            except:
                inj_proj = [
                    player.split(",")
                    for player in requests.get(
                        "https://raw.githubusercontent.com/"
                        + "tefirman/FantasySports/main/res/football/injured_list.csv",
                        verify=False,
                    ).text.split("\r")
                ]
                inj_proj = pd.DataFrame(inj_proj[1:], columns=inj_proj[0])
            inj_proj = inj_proj.loc[inj_proj.until >= self.lg.current_week()]
            self.players = pd.merge(
                left=self.players.rename(columns={"until": "until_orig"}),
                right=inj_proj,
                how="left",
                on=["name", "position", "current_team"],
            )
            if as_of % 100 == self.lg.current_week():
                newInjury = (
                    self.players.status.isin(
                        [
                            "O",
                            "D",
                            "SUSP",
                            "IR",
                            "PUP-R",
                            "PUP-P",
                            "NFI-R",
                            "NA",
                            "COVID-19",
                        ]
                    )
                    & (
                        self.players.until.isnull()
                        | (self.players.until < self.lg.current_week())
                    )
                    & (~self.players.fantasy_team.isnull())
                )  # | (self.players.WAR >= 0))
                if newInjury.sum() > 0:
                    print(
                        "Need to look up new injuries... "
                        + ", ".join(self.players.loc[newInjury, "name"].tolist())
                    )
                    self.players.loc[newInjury, "until"] = self.lg.current_week()
                oldInjury = (
                    ~self.players.status.isin(
                        [
                            "O",
                            "D",
                            "SUSP",
                            "IR",
                            "PUP-R",
                            "PUP-P",
                            "NFI-R",
                            "NA",
                            "COVID-19",
                        ]
                    )
                    & (self.players.until >= self.lg.current_week())
                    & (~self.players.fantasy_team.isnull())
                )  # | (self.players.WAR >= 0))
                if oldInjury.sum() > 0:
                    print(
                        "Need to update old injuries... "
                        + ", ".join(self.players.loc[oldInjury, "name"].tolist())
                    )
                    # self.players.loc[oldInjury,'until'] = self.lg.current_week()
            self.players["until"] = self.players[["until_orig", "until"]].min(axis=1)
            del self.players["until_orig"]

    def add_bye_weeks(self):
        """
        Derives bye weeks based on the current NFL schedule and merges them to the players dataframe.
        """
        byes = pd.DataFrame(columns=["current_team", "bye_week"])
        for team in self.nfl_schedule.abbrev.unique():
            bye_week = 1
            while (
                (self.nfl_schedule.abbrev == team)
                & (self.nfl_schedule.season == self.season)
                & (self.nfl_schedule.week == bye_week)
            ).any():
                bye_week += 1
            byes = byes.append(
                {"current_team": team, "bye_week": bye_week}, ignore_index=True
            )
        self.players = pd.merge(
            left=self.players, right=byes, how="left", on="current_team"
        )

    def add_roster_pcts(self, inc=25):
        """
        Pulls the percentage of leagues each player is rostered in and merges it into the players dataframe.

        Args:
            inc (int, optional): number of players to pull per API call, defaults to 25.
        """
        self.refresh_oauth()
        roster_pcts = pd.DataFrame()
        for ind in range(self.players.shape[0] // inc + 1):
            while True:
                try:
                    self.refresh_oauth()
                    if self.players.iloc[inc * ind : inc * (ind + 1)].shape[0] == 0:
                        break
                    player_ids = (
                        self.players.iloc[inc * ind : inc * (ind + 1)]
                        .player_id.astype(str)
                        .tolist()
                    )
                    player_ids = [
                        val.split(".")[0] for val in player_ids if val != "nan"
                    ]
                    pcts = self.lg.yhandler.get(
                        "league/{}/players;player_keys=414.p.{}/percent_owned".format(
                            self.lg_id, ",414.p.".join(player_ids)
                        )
                    )["fantasy_content"]["league"][1]["players"]
                    break
                except:
                    err_message = traceback.format_exc()
                    print(err_message)
                    print(
                        "Roster percentage query crapped out... Waiting 30 seconds and trying again..."
                    )
                    time.sleep(30)
<<<<<<< HEAD
            if '0' in matchup.keys():
                schedule = schedule.append(pd.DataFrame({'week':[week],\
                'team_1':[matchup['0']['matchup']['0']['teams']['0']['team'][0][2]['name']],\
                'team_2':[matchup['0']['matchup']['0']['teams']['1']['team'][0][2]['name']],\
                'score_1':[matchup['0']['matchup']['0']['teams']['0']['team'][1]['team_points']['total']],\
                'score_2':[matchup['0']['matchup']['0']['teams']['1']['team'][1]['team_points']['total']]}),ignore_index=True)
    
    """ MANY MILE POSTSEASON """
    if as_of//100 == 2021 and as_of%100 >= 15 and (schedule.team_1.isin(['The Algorithm']).any() or schedule.team_2.isin(['The Algorithm']).any()):
        schedule = schedule.loc[~schedule.week.isin([15,16,17]) | ~schedule.team_1.isin(['The Algorithm',\
        '69ers','Football Cream','Wankstas',"The Adam's Family",'Sunday ShNoz'])].reset_index(drop=True)
        schedule = schedule.append(pd.DataFrame({'week':[15,15,16,16,17],\
        'team_1':["The Adam's Family",'Football Cream','Wankstas',"The Adam's Family",'Sunday ShNoz'],\
        'team_2':['The Algorithm','Sunday ShNoz','Sunday ShNoz','69ers','69ers'],\
        'score_1':[54.28,115.80,126.16,119.60,0.00],'score_2':[119.45,101.46,65.86,98.24,0.00]}),ignore_index=True,sort=False)
    elif as_of//100 == 2022 and as_of%100 >= 15 and (schedule.team_1.isin(['The Algorithm']).any() or schedule.team_2.isin(['The Algorithm']).any()):
        schedule = schedule.loc[~schedule.week.isin([15,16,17]) | ~schedule.team_1.isin(['69ers',\
        'Chase-ing a Dream','Crotch de Fuego','Christian Murder Force','All About the D','The Sofa Kings'])].reset_index(drop=True)
        schedule = schedule.append(pd.DataFrame({'week':[15,15,16,16,17],\
        'team_1':['Crotch de Fuego','Christian Murder Force','Crotch de Fuego','Christian Murder Force','Crotch de Fuego'],\
        'team_2':['Chase-ing a Dream','69ers','The Sofa Kings','All About the D','Christian Murder Force'],\
        'score_1':[90.44,103.46,85.60,82.80,71.86],'score_2':[92.30,117.74,90.80,114.08,126.00]}),ignore_index=True,sort=False)
    """ MANY MILE POSTSEASON """
    
    switch = schedule.team_1 > schedule.team_2
    schedule.loc[switch,'temp'] = schedule.loc[switch,'team_1']
    schedule.loc[switch,'team_1'] = schedule.loc[switch,'team_2']
    schedule.loc[switch,'team_2'] = schedule.loc[switch,'temp']
    schedule.loc[switch,'temp'] = schedule.loc[switch,'score_1']
    schedule.loc[switch,'score_1'] = schedule.loc[switch,'score_2']
    schedule.loc[switch,'score_2'] = schedule.loc[switch,'temp']
    schedule = schedule[['week','team_1','team_2','score_1','score_2']]\
    .drop_duplicates().sort_values(by=['week','team_1','team_2']).reset_index(drop=True)
    schedule[['score_1','score_2']] = schedule[['score_1','score_2']].astype(float)
    team_name = [team['name'] for team in teams if team['team_key'] == lg.team_key()][0]
    schedule['me'] = (schedule['team_1'] == team_name) | (schedule['team_2'] == team_name)
    if as_of:
        schedule.loc[schedule.week > as_of%100,'score_1'] = 0.0
        schedule.loc[schedule.week > as_of%100,'score_2'] = 0.0
        if latest_season > as_of//100 or as_of%100 < lg.current_week():
            schedule.loc[schedule.week == as_of%100,'score_1'] = 0.0
            schedule.loc[schedule.week == as_of%100,'score_2'] = 0.0
    return schedule

def bye_weeks(season):
    byes = pd.DataFrame(columns=['current_team','bye_week'])
    for team in nfl_schedule.abbrev.unique():
        bye_week = 1
        while ((nfl_schedule.abbrev == team) & (nfl_schedule.season == season) & (nfl_schedule.week == bye_week)).any():
            bye_week += 1
        byes = byes.append({'current_team':team,'bye_week':bye_week},ignore_index=True)
    return byes

def starters(rosters,week,as_of=None,basaloppqbtime=[1.0,0.0,0.0,0.0]):
    global lg
    refresh_oauth()
    if not as_of:
        as_of = latest_season*100 + lg.current_week()
    rosters = pd.merge(left=rosters,right=nfl_schedule.loc[(nfl_schedule.season == as_of//100) & \
    (nfl_schedule.week == week)],how='left',left_on='current_team',right_on='abbrev')
    rosters['opp_factor'] = basaloppqbtime[1]*(rosters['opp_elo'] - 1)
    rosters['qb_factor'] = basaloppqbtime[2]*(rosters['qb_elo'] - 1)
    rosters['game_factor'] = basaloppqbtime[0] + rosters['opp_factor'] + rosters['qb_factor']
    rosters['points_avg'] *= rosters['game_factor'].fillna(1.0)
    """ WAR is linear with points_avg, but slope/intercept depends on position """
    """ Harder to characterize how WAR varies with points_stdev, ignoring for now... """
    rosters = rosters.sort_values(by='points_avg',ascending=False)
    # rosters = rosters.sort_values(by='WAR',ascending=False)
    rosters['starter'] = False
    rosters['injured'] = rosters.until >= week
    if week == as_of%100 and as_of//100 == latest_season \
    and datetime.datetime.now().month > 8: # Careful when your draft is in September...
        cutoff = datetime.datetime.now()
        if datetime.datetime.now().hour < 20:
            cutoff -= datetime.timedelta(days=1)
        completed = nfl_schedule.loc[(nfl_schedule.season == as_of//100) & \
        (nfl_schedule.week == week) & (nfl_schedule.date < cutoff),'abbrev'].tolist()
        for team in teams:
            started = rosters.loc[(rosters.selected_position != 'BN') & \
            (rosters.fantasy_team == team['name']) & rosters.current_team.isin(completed)]
            not_available = rosters.loc[(rosters.selected_position == 'BN') & \
            (rosters.fantasy_team == team['name']) & rosters.current_team.isin(completed)]
            num_pos = {pos['roster_position']['position']:pos['roster_position']['count'] - \
            sum(started.selected_position == pos['roster_position']['position']) \
            for pos in settings['roster_positions'] if pos['roster_position']['position'] not in ['W/R/T','W/T','BN','IR']}
=======
            for player_ind in range(pcts["count"]):
                player = pcts[str(player_ind)]["player"]
                player_id = [
                    int(val["player_id"]) for val in player[0] if "player_id" in val
                ]
                full_name = [val["name"]["full"] for val in player[0] if "name" in val]
                pct_owned = [
                    float(val["value"]) / 100.0
                    for val in player[1]["percent_owned"]
                    if "value" in val
                ]
                if len(pct_owned) == 0:
                    # print("Can't find roster percentage for {}...".format(full_name))
                    pct_owned = [0.0]
                roster_pcts = roster_pcts.append(
                    pd.DataFrame(
                        {
                            "player_id": player_id,
                            "name": full_name,
                            "pct_rostered": pct_owned,
                        }
                    ),
                    ignore_index=True,
                    sort=False,
                )
        self.players = pd.merge(
            left=self.players, right=roster_pcts, how="left", on=["player_id", "name"]
        )
        self.players.pct_rostered = self.players.pct_rostered.fillna(0.0)

    def get_rates(self):
        """
        Calculates the average and standard deviation of fantasy points for each player 
        based on the specified prior and normalizing with respect to the provided weighting factors.
        """
        as_of = self.season * 100 + self.week
        self.load_stats(self.earliest, as_of - 1)
        norm_schedule = pd.merge(
            left=self.nfl_schedule,
            right=self.nfl_teams[["real_abbrev", "abbrev"]].rename(
                columns={"real_abbrev": "team"}
            ),
            how="inner",
            on=["abbrev"],
        )
        self.stats = pd.merge(
            left=self.stats,
            right=norm_schedule,
            how="left",
            on=["season", "week", "team"],
        )
        self.stats["game_factor"] = (
            self.basaloppqbtime[0]
            + self.basaloppqbtime[1] * (self.stats["opp_elo"] - 1)
            + self.basaloppqbtime[2] * (self.stats["qb_elo"] - 1)
        )
        self.stats.points /= self.stats.game_factor
        by_pos = pd.merge(
            left=self.stats.groupby("position")
            .points.mean()
            .reset_index()
            .rename(index=str, columns={"points": "points_avg"}),
            right=self.stats.groupby("position")
            .points.std()
            .reset_index()
            .rename(index=str, columns={"points": "points_stdev"}),
            how="inner",
            on="position",
        )
        by_pos["name"] = "Average_" + by_pos["position"]
        self.stats = self.stats.groupby("player_id").head(self.reference_games)
        self.stats["weeks_ago"] = (
            17 * (as_of // 100 - self.stats.season) + as_of % 100 - self.stats.week
        )
        self.stats["time_factor"] = 1 - self.stats.weeks_ago * self.basaloppqbtime[-1]
        self.stats = self.stats.loc[self.stats.time_factor > 0].reset_index(drop=True)
        self.stats = pd.merge(
            left=self.stats,
            right=self.stats.groupby(["name", "position"])
            .agg({"time_factor": sum, "player_id": "count"})
            .rename(
                columns={"player_id": "num_games", "time_factor": "time_factor_sum"}
            )
            .reset_index(),
            how="inner",
            on=["name", "position"],
        )
        self.stats.time_factor = (
            self.stats.time_factor * self.stats.num_games / self.stats.time_factor_sum
        )
        self.stats["weighted_points"] = self.stats.points * self.stats.time_factor
        by_player = pd.merge(
            left=self.stats.groupby(["name", "position"])
            .weighted_points.mean()
            .reset_index()
            .rename(index=str, columns={"weighted_points": "points_avg"}),
            right=self.stats.groupby(["name", "position"])
            .weighted_points.std()
            .reset_index()
            .rename(index=str, columns={"weighted_points": "points_stdev"}),
            how="inner",
            on=["name", "position"],
        )
        by_player = pd.merge(
            left=by_player,
            right=self.stats.groupby(["name", "position"])
            .size()
            .to_frame("num_games")
            .reset_index(),
            how="inner",
            on=["name", "position"],
        )
        by_player = by_player.append(
            by_pos[["name", "position", "points_avg", "points_stdev"]],
            ignore_index=True,
            sort=False,
        )
        by_player.points_stdev = by_player.points_stdev.fillna(0.0)
        by_player = pd.merge(
            left=by_player,
            right=by_pos[["position", "points_avg", "points_stdev"]].rename(
                columns={"points_avg": "pos_avg", "points_stdev": "pos_stdev"}
            ),
            how="inner",
            on="position",
        )
        inds = by_player.num_games < self.reference_games
        by_player.loc[inds, "points_squared"] = (
            by_player.loc[inds, "num_games"]
            * (
                by_player.loc[inds, "points_stdev"] ** 2
                + by_player.loc[inds, "points_avg"] ** 2
            )
            + (self.reference_games - by_player.loc[inds, "num_games"])
            * (
                by_player.loc[inds, "pos_stdev"] ** 2
                + by_player.loc[inds, "pos_avg"] ** 2
            )
        ) / self.reference_games
        by_player.loc[inds, "points_avg"] = (
            by_player.loc[inds, "num_games"] * by_player.loc[inds, "points_avg"]
            + (self.reference_games - by_player.loc[inds, "num_games"])
            * by_player.loc[inds, "pos_avg"]
        ) / self.reference_games
        by_player.loc[inds, "points_stdev"] = (
            by_player.loc[inds, "points_squared"]
            - by_player.loc[inds, "points_avg"] ** 2
        ) ** 0.5
        league_avg = by_player.loc[by_player.name.str.contains("Average_")]
        by_player = pd.merge(
            left=by_player,
            right=self.players[
                [
                    "name",
                    "position",
                    "player_id",
                    "status",
                    "fantasy_team",
                    "editorial_team_abbr",
                    "selected_position",
                ]
            ].drop_duplicates(),
            how="right",
            on=["name", "position"],
        ).append(league_avg, ignore_index=True, sort=False)
        rookies = pd.merge(
            left=by_player.loc[
                by_player.num_games.isnull(),
                [
                    "name",
                    "player_id",
                    "position",
                    "fantasy_team",
                    "editorial_team_abbr",
                    "selected_position",
                ],
            ],
            right=league_avg[["position", "points_avg", "points_stdev"]],
            how="inner",
            on="position",
        )
        by_player = by_player.loc[~by_player.num_games.isnull()]
        by_player = by_player.append(
            rookies[
                [
                    "name",
                    "player_id",
                    "position",
                    "points_avg",
                    "points_stdev",
                    "fantasy_team",
                    "editorial_team_abbr",
                    "selected_position",
                ]
            ],
            ignore_index=True,
            sort=False,
        )
        if as_of // 100 == self.latest_season:
            """First week issues..."""
            by_player = pd.merge(
                left=by_player,
                right=self.nfl_teams[["abbrev", "yahoo"]].rename(
                    columns={"yahoo": "editorial_team_abbr"}
                ),
                how="left",
                on="editorial_team_abbr",
            )
            by_player.loc[~by_player.abbrev.isnull(), "current_team"] = by_player.loc[
                ~by_player.abbrev.isnull(), "abbrev"
            ]
            del by_player["abbrev"]
            """ First week issues... """
        self.players = by_player

    def get_schedule(self):
        """
        Pulls the fantasy schedule for the season in question as well as 
        scores for all matchups up to the week in question.
        """
        as_of = self.season * 100 + self.week
        self.refresh_oauth()
        schedule = pd.DataFrame()
        for team in self.teams:
            tm = self.lg.to_team(team["team_key"])
            limit = (
                max(self.settings["playoff_start_week"], as_of % 100 + 1)
                if as_of
                else self.settings["playoff_start_week"]
            )
            for week in range(1, limit):
                while True:
                    try:
                        matchup = tm.yhandler.get_matchup_raw(tm.team_key, week)
                        matchup = matchup["fantasy_content"]["team"][1]["matchups"]
                        break
                    except:
                        print(
                            "Matchup query crapped out... Waiting 30 seconds and trying again..."
                        )
                        time.sleep(30)
                if "0" in matchup.keys():
                    team_1 = matchup["0"]["matchup"]["0"]["teams"]["0"]["team"]
                    team_2 = matchup["0"]["matchup"]["0"]["teams"]["1"]["team"]
                    schedule = schedule.append(
                        pd.DataFrame(
                            {
                                "week": [week],
                                "team_1": [team_1[0][2]["name"]],
                                "team_2": [team_2[0][2]["name"]],
                                "score_1": [team_1[1]["team_points"]["total"]],
                                "score_2": [team_2[1]["team_points"]["total"]],
                            }
                        ),
                        ignore_index=True,
                    )
        schedule.score_1 = schedule.score_1.astype(float)
        schedule.score_2 = schedule.score_2.astype(float)

        """ MANY MILE POSTSEASON """
        if os.path.exists("res/football/many_mile.csv"):
            many_mile_sched = pd.read_csv("res/football/many_mile.csv")
        else:
            many_mile_sched = pd.DataFrame(columns=["season", "week"])
        algo = (
            schedule.team_1.isin(["The Algorithm"]).any()
            or schedule.team_2.isin(["The Algorithm"]).any()
        )
        if as_of % 100 >= self.settings["playoff_start_week"] and algo:
            many_mile_sched = many_mile_sched.loc[
                (many_mile_sched.season == as_of // 100)
                & (many_mile_sched.week <= as_of % 100)
            ]
            del many_mile_sched["season"]
            many_mile_sched.loc[many_mile_sched.week == as_of % 100, "score_1"] = 0.0
            many_mile_sched.loc[many_mile_sched.week == as_of % 100, "score_2"] = 0.0
            standings = schedule.loc[
                schedule.week < self.settings["playoff_start_week"]
            ]
            standings["win_1"] = (standings.score_1 > standings.score_2).astype(int)
            standings["win_2"] = 1 - standings.win_1
            standings = standings.rename(
                columns={col: col.replace("_1", "") for col in standings.columns}
            ).append(
                standings.rename(
                    columns={col: col.replace("_2", "") for col in standings.columns}
                ),
                ignore_index=True,
                sort=False,
            )
            standings = standings.groupby("team").sum().reset_index()
            standings = standings.sort_values(
                by=["win", "score"], ascending=False, ignore_index=True
            )
            consolation = standings.team.tolist()[6:]
            schedule = schedule.loc[
                (schedule.week < self.settings["playoff_start_week"])
                | ~schedule.team_1.isin(consolation)
            ].reset_index(drop=True)
            schedule = schedule.append(
                many_mile_sched,
                ignore_index=True,
                sort=False,
            )
        """ MANY MILE POSTSEASON """

        switch = schedule.team_1 > schedule.team_2
        schedule.loc[switch, "temp"] = schedule.loc[switch, "team_1"]
        schedule.loc[switch, "team_1"] = schedule.loc[switch, "team_2"]
        schedule.loc[switch, "team_2"] = schedule.loc[switch, "temp"]
        schedule.loc[switch, "temp"] = schedule.loc[switch, "score_1"]
        schedule.loc[switch, "score_1"] = schedule.loc[switch, "score_2"]
        schedule.loc[switch, "score_2"] = schedule.loc[switch, "temp"]
        schedule = (
            schedule[["week", "team_1", "team_2", "score_1", "score_2"]]
            .drop_duplicates()
            .sort_values(by=["week", "team_1", "team_2"])
            .reset_index(drop=True)
        )
        team_name = [
            team["name"]
            for team in self.teams
            if team["team_key"] == self.lg.team_key()
        ][0]
        schedule["me"] = (schedule["team_1"] == team_name) | (
            schedule["team_2"] == team_name
        )
        if as_of:
            schedule.loc[schedule.week > as_of % 100, "score_1"] = 0.0
            schedule.loc[schedule.week > as_of % 100, "score_2"] = 0.0
            if (
                self.latest_season > as_of // 100
                or as_of % 100 < self.lg.current_week()
            ):
                schedule.loc[schedule.week == as_of % 100, "score_1"] = 0.0
                schedule.loc[schedule.week == as_of % 100, "score_2"] = 0.0
        self.schedule = schedule

    def starters(self, week):
        """
        Identifies which players should be started on each fantasy team 
        based on fantasy point projections and available roster spots.

        Args:
            week (int, optional): week for which to identify starters.
        """
        as_of = self.season * 100 + self.week
        self.refresh_oauth()
        self.players = pd.merge(
            left=self.players,
            right=self.nfl_schedule.loc[
                (self.nfl_schedule.season == as_of // 100)
                & (self.nfl_schedule.week == week),
                ["abbrev", "opp_elo", "qb_elo", "home_away"],
            ],
            how="left",
            left_on="current_team",
            right_on="abbrev",
        )
        self.players["opp_factor"] = self.basaloppqbtime[1] * (
            self.players["opp_elo"] - 1
        )
        self.players["qb_factor"] = self.basaloppqbtime[2] * (
            self.players["qb_elo"] - 1
        )
        self.players["game_factor"] = (
            self.basaloppqbtime[0]
            + self.players["opp_factor"]
            + self.players["qb_factor"]
        )
        self.players["points_avg"] *= self.players["game_factor"].fillna(1.0)
        del (
            self.players["opp_elo"],
            self.players["qb_elo"],
            self.players["home_away"],
            self.players["abbrev"],
        )
        """ WAR is linear with points_avg, but slope/intercept depends on position """
        """ Harder to characterize how WAR varies with points_stdev, ignoring for now... """
        self.players = self.players.sort_values(by="points_avg", ascending=False)
        # self.players = self.players.sort_values(by='WAR',ascending=False)
        self.players["starter"] = False
        self.players["injured"] = self.players.until >= week
        if (
            week == as_of % 100
            and as_of // 100 == self.latest_season
            and datetime.datetime.now().month > 8
        ):  # Careful when your draft is in September...
            cutoff = datetime.datetime.now()
            if datetime.datetime.now().hour < 20:
                cutoff -= datetime.timedelta(days=1)
            completed = self.nfl_schedule.loc[
                (self.nfl_schedule.season == as_of // 100)
                & (self.nfl_schedule.week == week)
                & (self.nfl_schedule.date < cutoff),
                "abbrev",
            ].tolist()
            for team in self.teams:
                started = self.players.loc[
                    (self.players.selected_position != "BN")
                    & (self.players.fantasy_team == team["name"])
                    & self.players.current_team.isin(completed)
                ]
                not_available = self.players.loc[
                    (self.players.selected_position == "BN")
                    & (self.players.fantasy_team == team["name"])
                    & self.players.current_team.isin(completed)
                ]
                num_pos = {
                    pos["roster_position"]["position"]: pos["roster_position"]["count"]
                    - sum(
                        started.selected_position == pos["roster_position"]["position"]
                    )
                    for pos in self.settings["roster_positions"]
                    if pos["roster_position"]["position"]
                    not in ["W/R/T", "W/T", "BN", "IR"]
                }
                for pos in num_pos:
                    for num in range(num_pos[pos]):
                        self.players.loc[
                            self.players.loc[
                                (self.players.fantasy_team == team["name"])
                                & ~self.players.starter
                                & ~self.players.injured
                                & (self.players.bye_week != week)
                                & (self.players.position == pos)
                                & ~self.players.player_id.isin(started.player_id)
                                & ~self.players.player_id.isin(not_available.player_id)
                            ]
                            .iloc[:1]
                            .index,
                            "starter",
                        ] = True
                flex = [
                    pos["roster_position"]["count"]
                    - sum(
                        started.selected_position == pos["roster_position"]["position"]
                    )
                    for pos in self.settings["roster_positions"]
                    if pos["roster_position"]["position"] in ["W/R/T", "W/T"]
                ]
                for flex in range(sum(flex)):
                    self.players.loc[
                        self.players.loc[
                            (self.players.fantasy_team == team["name"])
                            & ~self.players.starter
                            & ~self.players.injured
                            & (self.players.bye_week != week)
                            & self.players.position.isin(["WR", "RB", "TE"])
                            & ~self.players.player_id.isin(started.player_id)
                            & ~self.players.player_id.isin(not_available.player_id)
                        ]
                        .iloc[:1]
                        .index,
                        "starter",
                    ] = True
        elif week >= as_of % 100:
            num_pos = {
                pos["roster_position"]["position"]: pos["roster_position"]["count"]
                for pos in self.settings["roster_positions"]
                if pos["roster_position"]["position"]
                not in ["W/R/T", "W/T", "BN", "IR"]
            }
>>>>>>> 7bacf2b9
            for pos in num_pos:
                for num in range(num_pos[pos]):
                    self.players.loc[
                        self.players.loc[
                            ~self.players.starter
                            & ~self.players.injured
                            & (self.players.bye_week != week)
                            & (self.players.position == pos)
                        ]
                        .drop_duplicates(subset=["fantasy_team"], keep="first")
                        .index,
                        "starter",
                    ] = True
            flex = [
                pos["roster_position"]["count"]
                for pos in self.settings["roster_positions"]
                if pos["roster_position"]["position"] in ["W/R/T", "W/T"]
            ]
            for flex in range(sum(flex)):
                self.players.loc[
                    self.players.loc[
                        ~self.players.starter
                        & ~self.players.injured
                        & (self.players.bye_week != week)
                        & self.players.position.isin(["WR", "RB", "TE"])
                    ]
                    .drop_duplicates(subset=["fantasy_team"], keep="first")
                    .index,
                    "starter",
                ] = True

    def season_sims(
        self, verbose=False, postseason=True, payouts=[800, 300, 100], fixed_winner=None
    ):
        """
        Simulates the remainder of the fantasy season based on current rosters 
        using Monte Carlo simulations.

        Args:
            verbose (bool, optional): whether to print status updates throughout the simulation, defaults to False.
            postseason (bool, optional): whether to simulate the postseason in addition to the regular season, defaults to True.
            payouts (list, optional): list of prize amounts for first, second, and third, defaults to [800, 300, 100].
            fixed_winner (list, optional): list containing the week and team name of a fixed winner, defaults to None.

        Returns:
            schedule (pd.DataFrame): simulated results for each matchup throughout the season in question
            standings (pd.DataFrame): simulated results for the final season standings and playoff projections
        """
        as_of = self.season * 100 + self.week
        self.refresh_oauth()
        self.players["points_var"] = self.players.points_stdev**2
        projections = pd.DataFrame(
            columns=["fantasy_team", "week", "points_avg", "points_var"]
        )
        for week in range(17):
            self.starters(week + 1)
            projections = projections.append(
                self.players.loc[self.players.starter]
                .groupby("fantasy_team")[["points_avg", "points_var"]]
                .sum()
                .reset_index(),
                ignore_index=True,
                sort=False,
            )
            projections.loc[projections.week.isnull(), "week"] = week + 1
        projections["points_stdev"] = projections["points_var"] ** 0.5
        del self.players["points_var"]
        schedule = pd.merge(
            left=self.schedule.copy(),
            right=projections.rename(
                index=str,
                columns={
                    "fantasy_team": "team_1",
                    "points_avg": "points_avg_1",
                    "points_stdev": "points_stdev_1",
                },
            ),
            how="left",
            on=["week", "team_1"],
        )
        schedule = pd.merge(
            left=schedule,
            right=projections.rename(
                index=str,
                columns={
                    "fantasy_team": "team_2",
                    "points_avg": "points_avg_2",
                    "points_stdev": "points_stdev_2",
                },
            ),
            how="left",
            on=["week", "team_2"],
        )
        schedule["points_avg_1"] = schedule["points_avg_1"].fillna(0.0).astype(float)
        schedule["points_avg_2"] = schedule["points_avg_2"].fillna(0.0).astype(float)
        schedule["points_stdev_1"] = (
            schedule["points_stdev_1"].fillna(0.0).astype(float)
        )
        schedule["points_stdev_2"] = (
            schedule["points_stdev_2"].fillna(0.0).astype(float)
        )
        schedule["points_avg_1"] += schedule["score_1"].astype(float)
        schedule["points_avg_2"] += schedule["score_2"].astype(float)
        if fixed_winner:
            if (
                (schedule.week == fixed_winner[0])
                & (schedule.team_1 == fixed_winner[1])
            ).any():
                winner, loser = "1", "2"
            else:
                winner, loser = "2", "1"
            schedule.loc[
                (schedule.week == fixed_winner[0])
                & (schedule["team_" + winner] == fixed_winner[1]),
                "points_avg_" + winner,
            ] = 100.1
            schedule.loc[
                (schedule.week == fixed_winner[0])
                & (schedule["team_" + winner] == fixed_winner[1]),
                "points_avg_" + loser,
            ] = 100.0
            schedule.loc[
                (schedule.week == fixed_winner[0])
                & (schedule["team_" + winner] == fixed_winner[1]),
                "points_stdev_" + winner,
            ] = 0.0
            schedule.loc[
                (schedule.week == fixed_winner[0])
                & (schedule["team_" + winner] == fixed_winner[1]),
                "points_stdev_" + loser,
            ] = 0.0
        schedule_sims = pd.DataFrame().append(
            [schedule] * self.num_sims, ignore_index=True
        )
        schedule_sims["num_sim"] = schedule_sims.index // schedule.shape[0]
        schedule_sims["sim_1"] = (
            np.random.normal(loc=0, scale=1, size=schedule_sims.shape[0])
            * schedule_sims["points_stdev_1"]
            + schedule_sims["points_avg_1"]
        ).astype(float)
        schedule_sims["sim_2"] = (
            np.random.normal(loc=0, scale=1, size=schedule_sims.shape[0])
            * schedule_sims["points_stdev_2"]
            + schedule_sims["points_avg_2"]
        ).astype(float)
        schedule_sims["win_1"] = (schedule_sims.sim_1 > schedule_sims.sim_2).astype(int)
        schedule_sims["win_2"] = 1 - schedule_sims["win_1"]
        standings = (
            schedule_sims[["num_sim", "week", "team_1", "sim_1", "win_1"]]
            .reset_index()
            .rename(
                index=str,
                columns={"team_1": "team", "win_1": "wins", "sim_1": "points"},
            )
            .append(
                schedule_sims[["num_sim", "week", "team_2", "sim_2", "win_2"]]
                .reset_index()
                .rename(
                    index=str,
                    columns={"team_2": "team", "win_2": "wins", "sim_2": "points"},
                ),
                ignore_index=True,
            )
        )
        standings = (
            standings.loc[standings.week < self.settings["playoff_start_week"]]
            .groupby(["num_sim", "team"])
            .sum()
            .sort_values(by=["num_sim", "wins", "points"], ascending=False)
            .reset_index()
        )
        standings.loc[
            standings.index % len(self.teams) < self.settings["num_playoff_teams"],
            "playoffs",
        ] = 1
        standings.loc[
            standings.index % len(self.teams) >= self.settings["num_playoff_teams"],
            "playoffs",
        ] = 0
        standings["playoff_bye"] = 0
        if self.settings["num_playoff_teams"] == "6":
            standings.loc[standings.index % len(self.teams) < 2, "playoff_bye"] = 1
        if postseason:
            algorithm = (
                schedule.team_1.isin(["The Algorithm"]).any()
                or schedule.team_2.isin(["The Algorithm"]).any()
            )
            standings["seed"] = standings.index % len(self.teams)
            scores = (
                schedule.loc[
                    schedule.week >= self.settings["playoff_start_week"],
                    ["week", "team_1", "score_1"],
                ]
                .rename(columns={"team_1": "team", "score_1": "score"})
                .append(
                    schedule.loc[
                        schedule.week >= self.settings["playoff_start_week"],
                        ["week", "team_2", "score_2"],
                    ].rename(columns={"team_2": "team", "score_2": "score"}),
                    ignore_index=True,
                    sort=False,
                )
                .groupby(["week", "team"])
                .score.sum()
                .reset_index()
            )
            playoffs = (
                standings.loc[standings.seed < self.settings["num_playoff_teams"]]
                .copy()
                .reset_index()
            )
            if algorithm:
                many_mile = (
                    standings.loc[standings.seed >= self.settings["num_playoff_teams"]]
                    .copy()
                    .reset_index()
                )
            if self.settings["num_playoff_teams"] == "6":
                playoffs = pd.merge(
                    left=playoffs,
                    right=scores.loc[
                        scores.week == self.settings["playoff_start_week"],
                        ["team", "score"],
                    ],
                    how="left",
                    on="team",
                )
                playoffs.score = playoffs.score.fillna(0.0)
                playoffs = pd.merge(
                    left=playoffs,
                    right=projections.loc[
                        projections.week == self.settings["playoff_start_week"],
                        ["fantasy_team", "points_avg", "points_stdev"],
                    ].rename(columns={"fantasy_team": "team"}),
                    how="left",
                    on="team",
                )
                playoffs.points_avg = playoffs.points_avg.fillna(0.0)
                playoffs.points_stdev = playoffs.points_stdev.fillna(0.0)
                playoffs.loc[playoffs.seed == 0, "matchup"] = 0
                playoffs.loc[playoffs.seed == 1, "matchup"] = 1
                playoffs.loc[playoffs.seed.isin([2, 5]), "matchup"] = 2
                playoffs.loc[playoffs.seed.isin([3, 4]), "matchup"] = 3
                playoffs["sim"] = (
                    np.random.normal(loc=0, scale=1, size=playoffs.shape[0])
                    * playoffs.points_stdev
                    + playoffs.points_avg
                    + playoffs.score
                )
                playoffs = (
                    playoffs.sort_values(
                        by=["num_sim", "matchup", "sim"], ascending=[True, True, False]
                    )
                    .drop_duplicates(subset=["num_sim", "matchup"], keep="first")
                    .reset_index(drop=True)
                )
                del (
                    playoffs["matchup"],
                    playoffs["sim"],
                    playoffs["score"],
                    playoffs["points_avg"],
                    playoffs["points_stdev"],
                )
                if self.settings["uses_playoff_reseeding"]:
                    playoffs = playoffs.sort_values(
                        by=["num_sim", "seed"], ascending=True
                    ).reset_index(drop=True)
                if algorithm:
                    many_mile = pd.merge(
                        left=many_mile,
                        right=scores.loc[
                            scores.week == self.settings["playoff_start_week"],
                            ["team", "score"],
                        ],
                        how="left",
                        on="team",
                    )
                    many_mile.score = many_mile.score.fillna(0.0)
                    many_mile = pd.merge(
                        left=many_mile,
                        right=projections.loc[
                            projections.week == self.settings["playoff_start_week"],
                            ["fantasy_team", "points_avg", "points_stdev"],
                        ].rename(columns={"fantasy_team": "team"}),
                        how="left",
                        on="team",
                    )
                    many_mile.points_avg = many_mile.points_avg.fillna(0.0)
                    many_mile.points_stdev = many_mile.points_stdev.fillna(0.0)
                    many_mile.loc[many_mile.seed == 11, "matchup"] = 0
                    many_mile.loc[many_mile.seed == 10, "matchup"] = 1
                    many_mile.loc[many_mile.seed.isin([6, 9]), "matchup"] = 2
                    many_mile.loc[many_mile.seed.isin([7, 8]), "matchup"] = 3
                    many_mile["sim"] = (
                        np.random.normal(loc=0, scale=1, size=many_mile.shape[0])
                        * many_mile.points_stdev
                        + many_mile.points_avg
                        + many_mile.score
                    )
                    many_mile = many_mile.sort_values(
                        by=["num_sim", "matchup", "sim"], ascending=True
                    ).drop_duplicates(subset=["num_sim", "matchup"], keep="first")
                    del (
                        many_mile["matchup"],
                        many_mile["sim"],
                        many_mile["score"],
                        many_mile["points_avg"],
                        many_mile["points_stdev"],
                    )
            playoffs = pd.merge(
                left=playoffs,
                right=scores.loc[
                    scores.week
                    == self.settings["playoff_start_week"]
                    + int(self.settings["num_playoff_teams"] == 6),
                    ["team", "score"],
                ],
                how="left",
                on="team",
            )
            playoffs.score = playoffs.score.fillna(0.0)
<<<<<<< HEAD
            playoffs = pd.merge(left=playoffs,right=projections.loc[projections.week == int(settings['playoff_start_week']),\
            ['fantasy_team','points_avg','points_stdev']].rename(columns={'fantasy_team':'team'}),how='left',on='team')
            playoffs.points_avg = playoffs.points_avg.fillna(0.0)
            playoffs.points_stdev = playoffs.points_stdev.fillna(0.0)
            playoffs.loc[playoffs.seed == 0,'matchup'] = 0
            playoffs.loc[playoffs.seed == 1,'matchup'] = 1
            playoffs.loc[playoffs.seed.isin([2,5]),'matchup'] = 2
            playoffs.loc[playoffs.seed.isin([3,4]),'matchup'] = 3
            playoffs['sim'] = np.random.normal(loc=0,scale=1,size=playoffs.shape[0])*playoffs.points_stdev + playoffs.points_avg + playoffs.score
            playoffs = playoffs.sort_values(by=['num_sim','matchup','sim'],ascending=[True,True,False])\
            .drop_duplicates(subset=['num_sim','matchup'],keep='first').reset_index(drop=True)
            del playoffs['matchup'], playoffs['sim'], playoffs['score'], playoffs['points_avg'], playoffs['points_stdev']
            if settings['uses_playoff_reseeding']:
                playoffs = playoffs.sort_values(by=['num_sim','seed'],ascending=True).reset_index(drop=True)
=======
            playoffs = pd.merge(
                left=playoffs,
                right=projections.loc[
                    projections.week
                    == self.settings["playoff_start_week"]
                    + int(self.settings["num_playoff_teams"] == 6),
                    ["fantasy_team", "points_avg", "points_stdev"],
                ].rename(columns={"fantasy_team": "team"}),
                how="left",
                on="team",
            )
            playoffs.points_avg = playoffs.points_avg.fillna(0.0)
            playoffs.points_stdev = playoffs.points_stdev.fillna(0.0)
            playoffs["seed"] = playoffs.index % 4
            playoffs.loc[playoffs.seed.isin([0, 3]), "matchup"] = 0
            playoffs.loc[playoffs.seed.isin([1, 2]), "matchup"] = 1
            playoffs["sim"] = (
                np.random.normal(loc=0, scale=1, size=playoffs.shape[0])
                * playoffs.points_stdev
                + playoffs.points_avg
                + playoffs.score
            )
            consolation = (
                playoffs.sort_values(by=["num_sim", "matchup", "sim"], ascending=True)
                .drop_duplicates(subset=["num_sim", "matchup"], keep="first")
                .reset_index(drop=True)
            )
            playoffs = (
                playoffs.sort_values(
                    by=["num_sim", "matchup", "sim"], ascending=[True, True, False]
                )
                .drop_duplicates(subset=["num_sim", "matchup"], keep="first")
                .reset_index(drop=True)
            )
            del (
                playoffs["matchup"],
                playoffs["sim"],
                playoffs["score"],
                playoffs["points_avg"],
                playoffs["points_stdev"],
                consolation["matchup"],
                consolation["sim"],
                consolation["score"],
                consolation["points_avg"],
                consolation["points_stdev"],
            )
>>>>>>> 7bacf2b9
            if algorithm:
                many_mile = pd.merge(
                    left=many_mile,
                    right=scores.loc[
                        scores.week
                        == self.settings["playoff_start_week"]
                        + int(self.settings["num_playoff_teams"] == 6),
                        ["team", "score"],
                    ],
                    how="left",
                    on="team",
                )
                many_mile.score = many_mile.score.fillna(0.0)
<<<<<<< HEAD
                many_mile = pd.merge(left=many_mile,right=projections.loc[projections.week == int(settings['playoff_start_week']),\
                ['fantasy_team','points_avg','points_stdev']].rename(columns={'fantasy_team':'team'}),how='left',on='team')
                many_mile.points_avg = many_mile.points_avg.fillna(0.0)
                many_mile.points_stdev = many_mile.points_stdev.fillna(0.0)
                many_mile.loc[many_mile.seed == 11,'matchup'] = 0
                many_mile.loc[many_mile.seed == 10,'matchup'] = 1
                many_mile.loc[many_mile.seed.isin([6,9]),'matchup'] = 2
                many_mile.loc[many_mile.seed.isin([7,8]),'matchup'] = 3
                many_mile['sim'] = np.random.normal(loc=0,scale=1,size=many_mile.shape[0])*many_mile.points_stdev + many_mile.points_avg + many_mile.score
                many_mile = many_mile.sort_values(by=['num_sim','matchup','sim'],ascending=True).drop_duplicates(subset=['num_sim','matchup'],keep='first')
                del many_mile['matchup'], many_mile['sim'], many_mile['score'], many_mile['points_avg'], many_mile['points_stdev']
        playoffs = pd.merge(left=playoffs,right=scores.loc[scores.week == int(settings['playoff_start_week']) + \
        int(settings['num_playoff_teams'] == '6'),['team','score']],how='left',on='team')
        playoffs.score = playoffs.score.fillna(0.0)
        playoffs = pd.merge(left=playoffs,right=projections.loc[projections.week == int(settings['playoff_start_week']) + \
        int(settings['num_playoff_teams'] == '6'),['fantasy_team','points_avg','points_stdev']]\
        .rename(columns={'fantasy_team':'team'}),how='left',on='team')
        playoffs.points_avg = playoffs.points_avg.fillna(0.0)
        playoffs.points_stdev = playoffs.points_stdev.fillna(0.0)
        playoffs['seed'] = playoffs.index%4
        playoffs.loc[playoffs.seed.isin([0,3]),'matchup'] = 0
        playoffs.loc[playoffs.seed.isin([1,2]),'matchup'] = 1
        playoffs['sim'] = np.random.normal(loc=0,scale=1,size=playoffs.shape[0])*playoffs.points_stdev + playoffs.points_avg + playoffs.score
        consolation = playoffs.sort_values(by=['num_sim','matchup','sim'],ascending=True)\
        .drop_duplicates(subset=['num_sim','matchup'],keep='first').reset_index(drop=True)
        playoffs = playoffs.sort_values(by=['num_sim','matchup','sim'],ascending=[True,True,False])\
        .drop_duplicates(subset=['num_sim','matchup'],keep='first').reset_index(drop=True)
        del playoffs['matchup'], playoffs['sim'], playoffs['score'], playoffs['points_avg'], playoffs['points_stdev'], \
        consolation['matchup'], consolation['sim'], consolation['score'], consolation['points_avg'], consolation['points_stdev']
        if algorithm:
            many_mile = pd.merge(left=many_mile,right=scores.loc[scores.week == int(settings['playoff_start_week']) + \
            int(settings['num_playoff_teams'] == '6'),['team','score']],how='left',on='team')
            many_mile.score = many_mile.score.fillna(0.0)
            many_mile = pd.merge(left=many_mile,right=projections.loc[projections.week == int(settings['playoff_start_week']) + \
            int(settings['num_playoff_teams'] == '6'),['fantasy_team','points_avg','points_stdev']]\
            .rename(columns={'fantasy_team':'team'}),how='left',on='team')
            many_mile.points_avg = many_mile.points_avg.fillna(0.0)
            many_mile.points_stdev = many_mile.points_stdev.fillna(0.0)
            many_mile['seed'] = many_mile.index%4
            many_mile.loc[many_mile.seed.isin([0,3]),'matchup'] = 0
            many_mile.loc[many_mile.seed.isin([1,2]),'matchup'] = 1
            many_mile['sim'] = np.random.normal(loc=0,scale=1,size=many_mile.shape[0])*many_mile.points_stdev + many_mile.points_avg + many_mile.score
            many_mile = many_mile.sort_values(by=['num_sim','matchup','sim'],ascending=True).drop_duplicates(subset=['num_sim','matchup'],keep='first')
            del many_mile['matchup'], many_mile['sim'], many_mile['score'], many_mile['points_avg'], many_mile['points_stdev']
        playoffs = pd.merge(left=playoffs,right=scores.loc[scores.week == int(settings['playoff_start_week']) + \
        1 + int(settings['num_playoff_teams'] == '6'),['team','score']],how='left',on='team')
        playoffs.score = playoffs.score.fillna(0.0)
        playoffs = pd.merge(left=playoffs,right=projections.loc[projections.week == int(settings['playoff_start_week']) + \
        1 + int(settings['num_playoff_teams'] == '6'),['fantasy_team','points_avg','points_stdev']]\
        .rename(columns={'fantasy_team':'team'}),how='left',on='team')
        playoffs.points_avg = playoffs.points_avg.fillna(0.0)
        playoffs.points_stdev = playoffs.points_stdev.fillna(0.0)
        playoffs['sim'] = np.random.normal(loc=0,scale=1,size=playoffs.shape[0])*playoffs.points_stdev + playoffs.points_avg + playoffs.score
        runner_up = playoffs.sort_values(by=['num_sim','sim'],ascending=True)\
        .drop_duplicates(subset=['num_sim'],keep='first')
        winner = playoffs.sort_values(by=['num_sim','sim'],ascending=[True,False])\
        .drop_duplicates(subset=['num_sim'],keep='first')
        consolation = pd.merge(left=consolation,right=scores.loc[scores.week == int(settings['playoff_start_week']) + \
        1 + int(settings['num_playoff_teams'] == '6'),['team','score']],how='left',on='team')
        consolation.score = consolation.score.fillna(0.0)
        consolation = pd.merge(left=consolation,right=projections.loc[projections.week == int(settings['playoff_start_week']) + \
        1 + int(settings['num_playoff_teams'] == '6'),['fantasy_team','points_avg','points_stdev']]\
        .rename(columns={'fantasy_team':'team'}),how='inner',on='team')
        consolation['sim'] = np.random.normal(loc=0,scale=1,size=consolation.shape[0])*consolation.points_stdev + consolation.points_avg + consolation.score
        third = consolation.sort_values(by=['num_sim','sim'],ascending=[True,False])\
        .drop_duplicates(subset=['num_sim'],keep='first')
        if algorithm:
            many_mile = pd.merge(left=many_mile,right=scores.loc[scores.week == int(settings['playoff_start_week']) + \
            1 + int(settings['num_playoff_teams'] == '6'),['team','score']],how='left',on='team')
            many_mile.score = many_mile.score.fillna(0.0)
            many_mile = pd.merge(left=many_mile,right=projections.loc[projections.week == int(settings['playoff_start_week']) + \
            1 + int(settings['num_playoff_teams'] == '6'),['fantasy_team','points_avg','points_stdev']]\
            .rename(columns={'fantasy_team':'team'}),how='left',on='team')
            many_mile.points_avg = many_mile.points_avg.fillna(0.0)
            many_mile.points_stdev = many_mile.points_stdev.fillna(0.0)
            many_mile['sim'] = np.random.normal(loc=0,scale=1,size=many_mile.shape[0])*many_mile.points_stdev + many_mile.points_avg + many_mile.score
            many_mile = many_mile.sort_values(by=['num_sim','sim'],ascending=True)\
            .drop_duplicates(subset=['num_sim'],keep='first')
        final_probs = pd.merge(left=pd.merge(left=winner.groupby('team').size().to_frame('winner').reset_index(),\
        right=runner_up.groupby('team').size().to_frame('runner_up').reset_index(),how='outer',on='team'),\
        right=third.groupby('team').size().to_frame('third').reset_index(),how='outer',on='team')
        if algorithm:
            final_probs = pd.merge(left=final_probs,right=many_mile.groupby('team')\
            .size().to_frame('many_mile').reset_index(),how='outer',on='team')
            final_probs['many_mile'] /= many_mile.shape[0]
            final_probs['many_mile'] = final_probs['many_mile'].fillna(0.0)
        final_probs['winner'] /= winner.shape[0]
        final_probs['runner_up'] /= runner_up.shape[0]
        final_probs['third'] /= third.shape[0]
        final_probs['winner'] = final_probs['winner'].fillna(0.0)
        final_probs['runner_up'] = final_probs['runner_up'].fillna(0.0)
        final_probs['third'] = final_probs['third'].fillna(0.0)
    else:
        final_probs = pd.DataFrame(columns=['team','winner','runner_up','third','many_mile'])
    schedule = schedule_sims.groupby(['week','team_1','team_2']).mean().reset_index()
    schedule['points_avg_1'] = round(schedule['points_avg_1'],1)
    schedule['points_stdev_1'] = round(schedule['points_stdev_1'],1)
    schedule['points_avg_2'] = round(schedule['points_avg_2'],1)
    schedule['points_stdev_2'] = round(schedule['points_stdev_2'],1)
    standings = pd.merge(left=standings.groupby('team').mean().reset_index()\
    .rename(index=str,columns={'wins':'wins_avg','points':'points_avg'}),\
    right=standings[['team','wins','points']].groupby('team').std().reset_index()\
    .rename(index=str,columns={'wins':'wins_stdev','points':'points_stdev'}),\
    how='inner',on='team')
    standings = pd.merge(left=standings,right=final_probs,how='left',on='team')
    standings['winner'] = standings['winner'].fillna(0.0)
    standings['runner_up'] = standings['runner_up'].fillna(0.0)
    standings['third'] = standings['third'].fillna(0.0)
    if algorithm:
        standings['many_mile'] = standings['many_mile'].fillna(0.0)
    scores = schedule_sims[['team_1','sim_1']].rename(index=str,columns={'team_1':'team','sim_1':'sim'})\
    .append(schedule_sims[['team_2','sim_2']].rename(index=str,columns={'team_2':'team','sim_2':'sim'}),\
    ignore_index=True).groupby('team')
    standings = pd.merge(left=standings,right=scores.sim.mean().reset_index()\
    .rename(columns={'sim':'per_game_avg'}),how='inner',on='team')
    standings = pd.merge(left=standings,right=scores.sim.std().reset_index()\
    .rename(columns={'sim':'per_game_stdev'}),how='inner',on='team')
    standings['per_game_fano'] = standings['per_game_stdev']/standings['per_game_avg']
    if postseason:
        standings['earnings'] = round(standings['winner']*payouts[0] + \
        standings['runner_up']*payouts[1] + standings['third']*payouts[2],2)
    standings = standings.sort_values(by=['earnings' if postseason else 'playoffs'] + \
    (['many_mile'] if 'many_mile' in standings.columns.tolist() else []),\
    ascending=[False] + ([True] if 'many_mile' in standings.columns.tolist() else []))
    standings['wins_avg'] = round(standings['wins_avg'],3)
    standings['wins_stdev'] = round(standings['wins_stdev'],3)
    standings['points_avg'] = round(standings['points_avg'],1)
    standings['points_stdev'] = round(standings['points_stdev'],1)
    standings['per_game_avg'] = round(standings['per_game_avg'],1)
    standings['per_game_stdev'] = round(standings['per_game_stdev'],1)
    standings['per_game_fano'] = round(standings['per_game_fano'],3)
    return schedule, standings

def possible_pickups(rosters,available,schedule,as_of=None,num_sims=1000,\
focus_on=[],exclude=[],limit_per=10,team_name=None,postseason=True,\
verbose=True,basaloppqbtime=[1.0,0.0,0.0,0.0],payouts=[800,300,100]):
    global lg
    refresh_oauth()
    orig_standings = season_sims(rosters,schedule,num_sims,False,as_of,\
    postseason=postseason,basaloppqbtime=basaloppqbtime,payouts=payouts)[1]
    added_value = pd.DataFrame(columns=['player_to_drop','player_to_add','wins_avg',\
    'wins_stdev','points_avg','points_stdev','per_game_avg','per_game_stdev',\
    'per_game_fano','playoffs','playoff_bye'] + (['winner','runner_up','third','earnings'] + \
    (['many_mile'] if schedule.team_1.isin(['The Algorithm']).any() \
    or schedule.team_2.isin(['The Algorithm']).any() else []) if postseason else []))
    if not team_name:
        team_name = [team['name'] for team in teams if team['team_key'] == lg.team_key()][0]
    players_to_drop = rosters.loc[rosters.fantasy_team == team_name]
    if players_to_drop.name.isin(focus_on).sum() > 0:
        players_to_drop = players_to_drop.loc[players_to_drop.name.isin(focus_on)]
    if players_to_drop.name.isin(exclude).sum() > 0:
        players_to_drop = players_to_drop.loc[~players_to_drop.name.isin(exclude)]
    for my_player in players_to_drop.name:
        refresh_oauth(55)
        if players_to_drop.loc[players_to_drop.name == my_player,'until'].values[0] >= as_of%100:
            possible = available.loc[~available.name.str.contains('Average_')]
=======
                many_mile = pd.merge(
                    left=many_mile,
                    right=projections.loc[
                        projections.week
                        == self.settings["playoff_start_week"]
                        + int(self.settings["num_playoff_teams"] == 6),
                        ["fantasy_team", "points_avg", "points_stdev"],
                    ].rename(columns={"fantasy_team": "team"}),
                    how="left",
                    on="team",
                )
                many_mile.points_avg = many_mile.points_avg.fillna(0.0)
                many_mile.points_stdev = many_mile.points_stdev.fillna(0.0)
                many_mile["seed"] = many_mile.index % 4
                many_mile.loc[many_mile.seed.isin([0, 3]), "matchup"] = 0
                many_mile.loc[many_mile.seed.isin([1, 2]), "matchup"] = 1
                many_mile["sim"] = (
                    np.random.normal(loc=0, scale=1, size=many_mile.shape[0])
                    * many_mile.points_stdev
                    + many_mile.points_avg
                    + many_mile.score
                )
                many_mile = many_mile.sort_values(
                    by=["num_sim", "matchup", "sim"], ascending=True
                ).drop_duplicates(subset=["num_sim", "matchup"], keep="first")
                del (
                    many_mile["matchup"],
                    many_mile["sim"],
                    many_mile["score"],
                    many_mile["points_avg"],
                    many_mile["points_stdev"],
                )
            playoffs = pd.merge(
                left=playoffs,
                right=scores.loc[
                    scores.week
                    == self.settings["playoff_start_week"]
                    + 1
                    + int(self.settings["num_playoff_teams"] == 6),
                    ["team", "score"],
                ],
                how="left",
                on="team",
            )
            playoffs.score = playoffs.score.fillna(0.0)
            playoffs = pd.merge(
                left=playoffs,
                right=projections.loc[
                    projections.week
                    == self.settings["playoff_start_week"]
                    + 1
                    + int(self.settings["num_playoff_teams"] == 6),
                    ["fantasy_team", "points_avg", "points_stdev"],
                ].rename(columns={"fantasy_team": "team"}),
                how="left",
                on="team",
            )
            playoffs.points_avg = playoffs.points_avg.fillna(0.0)
            playoffs.points_stdev = playoffs.points_stdev.fillna(0.0)
            playoffs["sim"] = (
                np.random.normal(loc=0, scale=1, size=playoffs.shape[0])
                * playoffs.points_stdev
                + playoffs.points_avg
                + playoffs.score
            )
            runner_up = playoffs.sort_values(
                by=["num_sim", "sim"], ascending=True
            ).drop_duplicates(subset=["num_sim"], keep="first")
            winner = playoffs.sort_values(
                by=["num_sim", "sim"], ascending=[True, False]
            ).drop_duplicates(subset=["num_sim"], keep="first")
            consolation = pd.merge(
                left=consolation,
                right=scores.loc[
                    scores.week
                    == self.settings["playoff_start_week"]
                    + 1
                    + int(self.settings["num_playoff_teams"] == 6),
                    ["team", "score"],
                ],
                how="left",
                on="team",
            )
            consolation.score = consolation.score.fillna(0.0)
            consolation = pd.merge(
                left=consolation,
                right=projections.loc[
                    projections.week
                    == self.settings["playoff_start_week"]
                    + 1
                    + int(self.settings["num_playoff_teams"] == 6),
                    ["fantasy_team", "points_avg", "points_stdev"],
                ].rename(columns={"fantasy_team": "team"}),
                how="inner",
                on="team",
            )
            consolation["sim"] = (
                np.random.normal(loc=0, scale=1, size=consolation.shape[0])
                * consolation.points_stdev
                + consolation.points_avg
                + consolation.score
            )
            third = consolation.sort_values(
                by=["num_sim", "sim"], ascending=[True, False]
            ).drop_duplicates(subset=["num_sim"], keep="first")
            if algorithm:
                many_mile = pd.merge(
                    left=many_mile,
                    right=scores.loc[
                        scores.week
                        == self.settings["playoff_start_week"]
                        + 1
                        + int(self.settings["num_playoff_teams"] == 6),
                        ["team", "score"],
                    ],
                    how="left",
                    on="team",
                )
                many_mile.score = many_mile.score.fillna(0.0)
                many_mile = pd.merge(
                    left=many_mile,
                    right=projections.loc[
                        projections.week
                        == self.settings["playoff_start_week"]
                        + 1
                        + int(self.settings["num_playoff_teams"] == 6),
                        ["fantasy_team", "points_avg", "points_stdev"],
                    ].rename(columns={"fantasy_team": "team"}),
                    how="left",
                    on="team",
                )
                many_mile.points_avg = many_mile.points_avg.fillna(0.0)
                many_mile.points_stdev = many_mile.points_stdev.fillna(0.0)
                many_mile["sim"] = (
                    np.random.normal(loc=0, scale=1, size=many_mile.shape[0])
                    * many_mile.points_stdev
                    + many_mile.points_avg
                    + many_mile.score
                )
                many_mile = many_mile.sort_values(
                    by=["num_sim", "sim"], ascending=True
                ).drop_duplicates(subset=["num_sim"], keep="first")
            final_probs = pd.merge(
                left=pd.merge(
                    left=winner.groupby("team").size().to_frame("winner").reset_index(),
                    right=runner_up.groupby("team")
                    .size()
                    .to_frame("runner_up")
                    .reset_index(),
                    how="outer",
                    on="team",
                ),
                right=third.groupby("team").size().to_frame("third").reset_index(),
                how="outer",
                on="team",
            )
            if algorithm:
                final_probs = pd.merge(
                    left=final_probs,
                    right=many_mile.groupby("team")
                    .size()
                    .to_frame("many_mile")
                    .reset_index(),
                    how="outer",
                    on="team",
                )
                final_probs["many_mile"] /= many_mile.shape[0]
                final_probs["many_mile"] = final_probs["many_mile"].fillna(0.0)
            final_probs["winner"] /= winner.shape[0]
            final_probs["runner_up"] /= runner_up.shape[0]
            final_probs["third"] /= third.shape[0]
            final_probs["winner"] = final_probs["winner"].fillna(0.0)
            final_probs["runner_up"] = final_probs["runner_up"].fillna(0.0)
            final_probs["third"] = final_probs["third"].fillna(0.0)
>>>>>>> 7bacf2b9
        else:
            final_probs = pd.DataFrame(
                columns=["team", "winner", "runner_up", "third", "many_mile"]
            )
        schedule = (
            schedule_sims.groupby(["week", "team_1", "team_2"]).mean().reset_index()
        )
        schedule["points_avg_1"] = round(schedule["points_avg_1"], 1)
        schedule["points_stdev_1"] = round(schedule["points_stdev_1"], 1)
        schedule["points_avg_2"] = round(schedule["points_avg_2"], 1)
        schedule["points_stdev_2"] = round(schedule["points_stdev_2"], 1)
        standings = pd.merge(
            left=standings.groupby("team")
            .mean()
            .reset_index()
            .rename(index=str, columns={"wins": "wins_avg", "points": "points_avg"}),
            right=standings[["team", "wins", "points"]]
            .groupby("team")
            .std()
            .reset_index()
            .rename(
                index=str, columns={"wins": "wins_stdev", "points": "points_stdev"}
            ),
            how="inner",
            on="team",
        )
        standings = pd.merge(left=standings, right=final_probs, how="left", on="team")
        standings["winner"] = standings["winner"].fillna(0.0)
        standings["runner_up"] = standings["runner_up"].fillna(0.0)
        standings["third"] = standings["third"].fillna(0.0)
        if algorithm:
            standings["many_mile"] = standings["many_mile"].fillna(0.0)
        scores = (
            schedule_sims[["team_1", "sim_1"]]
            .rename(index=str, columns={"team_1": "team", "sim_1": "sim"})
            .append(
                schedule_sims[["team_2", "sim_2"]].rename(
                    index=str, columns={"team_2": "team", "sim_2": "sim"}
                ),
                ignore_index=True,
            )
            .groupby("team")
        )
        standings = pd.merge(
            left=standings,
            right=scores.sim.mean()
            .reset_index()
            .rename(columns={"sim": "per_game_avg"}),
            how="inner",
            on="team",
        )
        standings = pd.merge(
            left=standings,
            right=scores.sim.std()
            .reset_index()
            .rename(columns={"sim": "per_game_stdev"}),
            how="inner",
            on="team",
        )
        standings["per_game_fano"] = (
            standings["per_game_stdev"] / standings["per_game_avg"]
        )
        standings = standings.sort_values(
            by=["winner" if postseason else "playoffs"]
            + (["many_mile"] if "many_mile" in standings.columns.tolist() else []),
            ascending=[False]
            + ([True] if "many_mile" in standings.columns.tolist() else []),
        )
        if postseason:
            standings["earnings"] = round(
                standings["winner"] * payouts[0]
                + standings["runner_up"] * payouts[1]
                + standings["third"] * payouts[2],
                2,
            )
        standings["wins_avg"] = round(standings["wins_avg"], 3)
        standings["wins_stdev"] = round(standings["wins_stdev"], 3)
        standings["points_avg"] = round(standings["points_avg"], 1)
        standings["points_stdev"] = round(standings["points_stdev"], 1)
        standings["per_game_avg"] = round(standings["per_game_avg"], 1)
        standings["per_game_stdev"] = round(standings["per_game_stdev"], 1)
        standings["per_game_fano"] = round(standings["per_game_fano"], 3)
        return schedule, standings

    def war_sim(self):
        """
        Simulates the wins-above-replacement (WAR) for each of the players eligible to roster, 
        i.e. how many more wins in a season you would have by rostering that player 
        compared to an average player at that position.
        """
        as_of = self.season * 100 + self.week
        self.load_stats(as_of - 100, as_of - 1)
        """ Creating histograms across all players in each position """
        pos_hists = {"points": np.arange(-10, 50.1, 0.1)}
        for pos in self.stats.position.unique():
            pos_hists[pos] = np.histogram(
                self.stats.loc[self.stats.position == pos, "points"],
                bins=pos_hists["points"],
            )[0]
            pos_hists[pos] = pos_hists[pos] / sum(pos_hists[pos])
        pos_hists["FLEX"] = np.histogram(
            self.stats.loc[self.stats.position.isin(["RB", "WR", "TE"]), "points"],
            bins=pos_hists["points"],
        )[0]
        pos_hists["FLEX"] = pos_hists["FLEX"] / sum(pos_hists["FLEX"])
        """ Simulating an entire team using average players """
        sim_scores = pd.DataFrame(
            {
                "QB": np.random.choice(
                    pos_hists["points"][:-1], p=pos_hists["QB"], size=self.num_sims
                ),
                "RB1": np.random.choice(
                    pos_hists["points"][:-1], p=pos_hists["RB"], size=self.num_sims
                ),
                "RB2": np.random.choice(
                    pos_hists["points"][:-1], p=pos_hists["RB"], size=self.num_sims
                ),
                "WR1": np.random.choice(
                    pos_hists["points"][:-1], p=pos_hists["WR"], size=self.num_sims
                ),
                "WR2": np.random.choice(
                    pos_hists["points"][:-1], p=pos_hists["WR"], size=self.num_sims
                ),
                "TE": np.random.choice(
                    pos_hists["points"][:-1], p=pos_hists["TE"], size=self.num_sims
                ),
                "FLEX": np.random.choice(
                    pos_hists["points"][:-1], p=pos_hists["FLEX"], size=self.num_sims
                ),
                "K": np.random.choice(
                    pos_hists["points"][:-1], p=pos_hists["K"], size=self.num_sims
                ),
                "DEF": np.random.choice(
                    pos_hists["points"][:-1], p=pos_hists["DEF"], size=self.num_sims
                ),
            }
        )
        sim_scores["Total"] = (
            sim_scores.QB
            + sim_scores.RB1
            + sim_scores.RB2
            + sim_scores.WR1
            + sim_scores.WR2
            + sim_scores.TE
            + sim_scores.FLEX
            + sim_scores.K
            + sim_scores.DEF
        )
        player_sims = pd.DataFrame(
            {
                self.players.loc[ind, "name"]: np.round(
                    np.random.normal(
                        loc=self.players.loc[ind, "points_avg"],
                        scale=self.players.loc[ind, "points_stdev"],
                        size=sim_scores.shape[0],
                    )
                )
                for ind in range(self.players.shape[0])
            }
        )
        sim_scores = pd.merge(
            left=sim_scores, right=player_sims, left_index=True, right_index=True
        )
        """ Calculating the number of wins above replacement for each player """
        for player in sim_scores.columns[10:]:
            cols = sim_scores.columns[:9].tolist()
            pos = self.players.loc[self.players.name == player, "position"].values[0]
            if pos in ["RB", "WR"]:
                pos += "1"
            cols.pop(cols.index(pos))
            cols.append(player)
            sim_scores["Alt_Total"] = sim_scores[cols].sum(axis=1)
            self.players.loc[self.players.name == player, "WAR"] = (
                sum(
                    sim_scores.loc[: sim_scores.shape[0] // 2 - 1, "Alt_Total"].values
                    > sim_scores.loc[sim_scores.shape[0] // 2 :, "Total"].values
                )
                / (sim_scores.shape[0] // 2)
                - 0.5
            ) * 14
            del sim_scores["Alt_Total"]

    def possible_pickups(
        self,
        focus_on=[],
        exclude=[],
        limit_per=10,
        team_name=None,
        postseason=True,
        verbose=True,
        payouts=[800, 300, 100],
    ):
        """
        Simulates the remainder of the season with the current roster and compares it to 
        a simulation of the roster after a series of potential add & drop transactions.

        Args:
            focus_on (list, optional): list of players to include in every potential trade, defaults to [].
            exclude (list, optional): list of players to exclude from every potential trade, defaults to [].
            limit_per (int, optional): number of players per position to analyze, defaults to 10.
            team_name (str, optional): name of team to analyze trades for, defaults to None (and therefore team of interest).
            postseason (bool, optional): whether to analyze postseason gains or just regular season, defaults to True.
            verbose (bool, optional): whether to print out a status report as the code runs, defaults to True.
            payouts (list, optional): list of payout amounts for top three finishers, defaults to [800, 300, 100].

        Returns:
            pd.DataFrame: dataframe containing the impact and value of every add & drop combination analyzed.
        """
        as_of = self.season * 100 + self.week
        self.refresh_oauth()
        orig_standings = self.season_sims(False, postseason, payouts)[1]
        added_value = pd.DataFrame(
            columns=[
                "player_to_drop",
                "player_to_add",
                "wins_avg",
                "wins_stdev",
                "points_avg",
                "points_stdev",
                "per_game_avg",
                "per_game_stdev",
                "per_game_fano",
                "playoffs",
                "playoff_bye",
            ]
            + (
                ["winner", "runner_up", "third", "earnings"]
                + (
                    ["many_mile"]
                    if self.schedule.team_1.isin(["The Algorithm"]).any()
                    or self.schedule.team_2.isin(["The Algorithm"]).any()
                    else []
                )
                if postseason
                else []
            )
        )
        if not team_name:
            team_name = [
                team["name"]
                for team in self.teams
                if team["team_key"] == self.lg.team_key()
            ][0]
        players_to_drop = self.players.loc[self.players.fantasy_team == team_name]
        if players_to_drop.name.isin(focus_on).sum() > 0:
            players_to_drop = players_to_drop.loc[players_to_drop.name.isin(focus_on)]
        if players_to_drop.name.isin(exclude).sum() > 0:
            players_to_drop = players_to_drop.loc[~players_to_drop.name.isin(exclude)]
        available = self.players.loc[self.players.fantasy_team.isnull()].reset_index(
            drop=True
        )
        for my_player in players_to_drop.name:
            self.refresh_oauth(55)
            if (
                players_to_drop.loc[players_to_drop.name == my_player, "until"].values[
                    0
                ]
                >= as_of % 100
            ):
                possible = available.loc[~available.name.str.contains("Average_")]
            else:
                possible = available.loc[
                    ~available.name.str.contains("Average_")
                    & (
                        available.WAR
                        >= self.players.loc[
                            self.players.name == my_player, "WAR"
                        ].values[0]
                        - 0.5
                    )
                ]
            if available.name.isin(focus_on).sum() > 0:
                possible = possible.loc[possible.name.isin(focus_on)]
            if possible.name.isin(exclude).sum() > 0:
                possible = possible.loc[~possible.name.isin(exclude)]
            if verbose:
                print(my_player + ": " + str(possible.shape[0]) + " better players")
                print(datetime.datetime.now())
            possible = possible.groupby("position").head(limit_per)
            for free_agent in possible.name:
                self.players.loc[self.players.name == my_player, "fantasy_team"] = None
                self.players.loc[
                    self.players.name == free_agent, "fantasy_team"
                ] = team_name
                new_standings = self.season_sims(False, postseason, payouts)[1]
                added_value = added_value.append(
                    new_standings.loc[new_standings.team == team_name],
                    ignore_index=True,
                    sort=False,
                )
                added_value.loc[added_value.shape[0] - 1, "player_to_drop"] = my_player
                added_value.loc[added_value.shape[0] - 1, "player_to_add"] = free_agent
                self.players.loc[
                    self.players.name == my_player, "fantasy_team"
                ] = team_name
                self.players.loc[self.players.name == free_agent, "fantasy_team"] = None
            if verbose:
                temp = added_value.iloc[-1 * possible.shape[0] :][
                    ["player_to_drop", "player_to_add", "earnings"]
                ]
                temp["earnings"] -= orig_standings.loc[
                    orig_standings.team == team_name, "earnings"
                ].values[0]
                if temp.shape[0] > 0:
                    print(
                        temp.sort_values(by="earnings", ascending=False).to_string(
                            index=False
                        )
                    )
                del temp
        if added_value.shape[0] > 0:
            for col in [
                "wins_avg",
                "wins_stdev",
                "points_avg",
                "points_stdev",
                "playoffs",
                "playoff_bye",
            ] + (
                ["winner", "runner_up", "third", "earnings"]
                + (
                    ["many_mile"]
                    if self.schedule.team_1.isin(["The Algorithm"]).any()
                    or self.schedule.team_2.isin(["The Algorithm"]).any()
                    else []
                )
                if postseason
                else []
            ):
                added_value[col] -= orig_standings.loc[
                    orig_standings.team == team_name, col
                ].values[0]
                added_value[col] = round(added_value[col], 4)
            added_value = added_value.sort_values(
                by="winner" if postseason else "playoffs", ascending=False
            )
        return added_value

    def possible_adds(
        self,
        focus_on=[],
        exclude=[],
        limit_per=10,
        team_name=None,
        postseason=True,
        verbose=True,
        payouts=[800, 300, 100],
    ):
        """
        Simulates the remainder of the season with the current roster and compares it to 
        a simulation of the roster after a series of potential add transactions.

        Args:
            focus_on (list, optional): list of players to include in every potential trade, defaults to [].
            exclude (list, optional): list of players to exclude from every potential trade, defaults to [].
            limit_per (int, optional): number of players per position to analyze, defaults to 10.
            team_name (str, optional): name of team to analyze trades for, defaults to None (and therefore team of interest).
            postseason (bool, optional): whether to analyze postseason gains or just regular season, defaults to True.
            verbose (bool, optional): whether to print out a status report as the code runs, defaults to True.
            payouts (list, optional): list of payout amounts for top three finishers, defaults to [800, 300, 100].

        Returns:
            pd.DataFrame: dataframe containing the impact and value of every possible add analyzed.
        """
        as_of = self.season * 100 + self.week
        self.refresh_oauth()
        orig_standings = self.season_sims(False, postseason, payouts)[1]
        added_value = pd.DataFrame(
            columns=[
                "player_to_add",
                "wins_avg",
                "wins_stdev",
                "points_avg",
                "points_stdev",
                "per_game_avg",
                "per_game_stdev",
                "per_game_fano",
                "playoffs",
                "playoff_bye",
            ]
            + (
                ["winner", "runner_up", "third", "earnings"]
                + (
                    ["many_mile"]
                    if self.schedule.team_1.isin(["The Algorithm"]).any()
                    or self.schedule.team_2.isin(["The Algorithm"]).any()
                    else []
                )
                if postseason
                else []
            )
        )
        if not team_name:
            team_name = [
                team["name"]
                for team in self.teams
                if team["team_key"] == self.lg.team_key()
            ][0]
        available = self.players.loc[self.players.fantasy_team.isnull()].reset_index(
            drop=True
        )
        possible = available.loc[~available.name.str.contains("Average_")]
        if possible.name.isin(focus_on).sum() > 0:
            possible = possible.loc[possible.name.isin(focus_on)]
        if possible.name.isin(exclude).sum() > 0:
            possible = possible.loc[~possible.name.isin(exclude)]
        possible = possible.groupby("position").head(limit_per)
        for free_agent in possible.name:
            self.players.loc[
                self.players.name == free_agent, "fantasy_team"
            ] = team_name
            new_standings = self.season_sims(False, postseason, payouts)[1]
            added_value = added_value.append(
                new_standings.loc[new_standings.team == team_name],
                ignore_index=True,
                sort=False,
            )
            added_value.loc[added_value.shape[0] - 1, "player_to_add"] = free_agent
            added_value.loc[added_value.shape[0] - 1, "position"] = possible.loc[
                possible.name == free_agent, "position"
            ].values[0]
            added_value.loc[added_value.shape[0] - 1, "current_team"] = possible.loc[
                possible.name == free_agent, "current_team"
            ].values[0]
            self.players.loc[self.players.name == free_agent, "fantasy_team"] = None
        if added_value.shape[0] > 0:
            for col in [
                "wins_avg",
                "wins_stdev",
                "points_avg",
                "points_stdev",
                "playoffs",
                "playoff_bye",
            ] + (
                ["winner", "runner_up", "third", "earnings"]
                + (
                    ["many_mile"]
                    if self.schedule.team_1.isin(["The Algorithm"]).any()
                    or self.schedule.team_2.isin(["The Algorithm"]).any()
                    else []
                )
                if postseason
                else []
            ):
                added_value[col] -= orig_standings.loc[
                    orig_standings.team == team_name, col
                ].values[0]
                added_value[col] = round(added_value[col], 4)
            added_value = added_value.sort_values(
                by="winner" if postseason else "playoffs", ascending=False
            )
            if verbose:
                print(
                    added_value[["player_to_add", "earnings"]]
                    .sort_values(by="earnings")
                    .to_string(index=False)
                )
        return added_value

    def possible_drops(
        self,
        focus_on=[],
        exclude=[],
        team_name=None,
        postseason=True,
        verbose=True,
        payouts=[800, 300, 100],
    ):
        """
        Simulates the remainder of the season with the current roster and compares it to 
        a simulation of the roster after a series of potential drop transactions.

        Args:
            focus_on (list, optional): list of players to include in every potential trade, defaults to [].
            exclude (list, optional): list of players to exclude from every potential trade, defaults to [].
            team_name (str, optional): name of team to analyze trades for, defaults to None (and therefore team of interest).
            postseason (bool, optional): whether to analyze postseason gains or just regular season, defaults to True.
            verbose (bool, optional): whether to print out a status report as the code runs, defaults to True.
            payouts (list, optional): list of payout amounts for top three finishers, defaults to [800, 300, 100].

        Returns:
            pd.DataFrame: dataframe containing the impact and value of every possible drop analyzed.
        """
        self.refresh_oauth()
        orig_standings = self.season_sims(False, postseason, payouts)[1]
        reduced_value = pd.DataFrame(
            columns=[
                "player_to_drop",
                "wins_avg",
                "wins_stdev",
                "points_avg",
                "points_stdev",
                "per_game_avg",
                "per_game_stdev",
                "per_game_fano",
                "playoffs",
                "playoff_bye",
            ]
            + (
                ["winner", "runner_up", "third", "earnings"]
                + (
                    ["many_mile"]
                    if self.schedule.team_1.isin(["The Algorithm"]).any()
                    or self.schedule.team_2.isin(["The Algorithm"]).any()
                    else []
                )
                if postseason
                else []
            )
        )
        if not team_name:
            team_name = [
                team["name"]
                for team in self.teams
                if team["team_key"] == self.lg.team_key()
            ][0]
        players_to_drop = self.players.loc[self.players.fantasy_team == team_name]
        if players_to_drop.name.isin(focus_on).sum() > 0:
            players_to_drop = players_to_drop.loc[players_to_drop.name.isin(focus_on)]
        if players_to_drop.name.isin(exclude).sum() > 0:
            players_to_drop = players_to_drop.loc[~players_to_drop.name.isin(exclude)]
        for my_player in players_to_drop.name:
            self.players.loc[self.players.name == my_player, "fantasy_team"] = None
            new_standings = self.season_sims(False, postseason, payouts)[1]
            reduced_value = reduced_value.append(
                new_standings.loc[new_standings.team == team_name],
                ignore_index=True,
                sort=False,
            )
            reduced_value.loc[reduced_value.shape[0] - 1, "player_to_drop"] = my_player
            self.players.loc[self.players.name == my_player, "fantasy_team"] = team_name
        if reduced_value.shape[0] > 0:
            for col in [
                "wins_avg",
                "wins_stdev",
                "points_avg",
                "points_stdev",
                "playoffs",
                "playoff_bye",
            ] + (
                ["winner", "runner_up", "third", "earnings"]
                + (
                    ["many_mile"]
                    if self.schedule.team_1.isin(["The Algorithm"]).any()
                    or self.schedule.team_2.isin(["The Algorithm"]).any()
                    else []
                )
                if postseason
                else []
            ):
                reduced_value[col] -= orig_standings.loc[
                    orig_standings.team == team_name, col
                ].values[0]
                reduced_value[col] = round(reduced_value[col], 4)
            reduced_value = reduced_value.sort_values(
                by="winner" if postseason else "playoffs", ascending=False
            )
            if verbose:
                print(
                    reduced_value[["player_to_drop", "earnings"]]
                    .sort_values(by="earnings")
                    .to_string(index=False)
                )
        return reduced_value

    def possible_trades(
        self,
        focus_on=[],
        exclude=[],
        given=[],
        limit_per=10,
        team_name=None,
        postseason=True,
        verbose=True,
        payouts=[800, 300, 100],
    ):
        """
        Simulates the remainder of the season with the current roster and compares it to 
        a simulation of the roster after a series of potential trade transactions.

        Args:
            focus_on (list, optional): list of players to include in every potential trade, defaults to [].
            exclude (list, optional): list of players to exclude from every potential trade, defaults to [].
            given (list, optional): list of players to include in the trade in the background, defaults to [].
            limit_per (int, optional): number of players per position to analyze, defaults to 10.
            team_name (str, optional): name of team to analyze trades for, defaults to None (and therefore team of interest).
            postseason (bool, optional): whether to analyze postseason gains or just regular season, defaults to True.
            verbose (bool, optional): whether to print out a status report as the code runs, defaults to True.
            payouts (list, optional): list of payout amounts for top three finishers, defaults to [800, 300, 100].

        Returns:
            pd.DataFrame: dataframe containing the impact and value of every possible trade analyzed.
        """
        self.refresh_oauth()
        if not team_name:
            team_name = [
                team["name"]
                for team in self.teams
                if team["team_key"] == self.lg.team_key()
            ][0]
        my_players = self.players.loc[
            (self.players.fantasy_team == team_name)
            & ~self.players.position.isin(["K", "DEF"])
        ]
        if my_players.name.isin(focus_on).sum() > 0:
            my_players = my_players.loc[my_players.name.isin(focus_on)]
        if my_players.name.isin(exclude).sum() > 0:
            my_players = my_players.loc[~my_players.name.isin(exclude)]
        their_players = self.players.loc[
            (self.players.fantasy_team != team_name)
            & ~self.players.position.isin(["K", "DEF"])
        ]
        if their_players.name.isin(focus_on).sum() > 0:
            their_players = their_players.loc[their_players.name.isin(focus_on)]
        if their_players.name.isin(exclude).sum() > 0:
            their_players = their_players.loc[~their_players.name.isin(exclude)]
        orig_standings = self.season_sims(False, postseason, payouts)[1]

        # Make sure there are two teams and narrow down to that team!!!
        given_check = (
            type(given) == list
            and my_players.name.isin(given).any()
            and their_players.loc[their_players.name.isin(given), "fantasy_team"]
            .unique()
            .shape[0]
            == 1
        )
        if given_check:
            mine = [player for player in given if my_players.name.isin([player]).any()]
            theirs = [
                player for player in given if their_players.name.isin([player]).any()
            ]
            their_team = self.players.loc[
                self.players.name.isin(theirs), "fantasy_team"
            ].values[0]
            self.players.loc[self.players.name.isin(mine), "fantasy_team"] = their_team
            self.players.loc[self.players.name.isin(theirs), "fantasy_team"] = team_name
            my_players = my_players.loc[~my_players.name.isin(given)]
            their_players = their_players.loc[
                (their_players.fantasy_team == their_team)
                & ~their_players.name.isin(given)
            ]
            my_players["WAR"] = 0.0
            their_players["WAR"] = 0.0
        # Make sure there are two teams and narrow down to that teams!!!

        my_added_value = pd.DataFrame()
        their_added_value = pd.DataFrame()
        for my_player in my_players.name:
            self.refresh_oauth(55)
            if their_players.name.isin(focus_on).any():
                possible = their_players.copy()
            else:
                possible = their_players.loc[
                    abs(
                        their_players.WAR
                        - my_players.loc[my_players.name == my_player, "WAR"].values[0]
                    )
                    <= 0.5
                ]
            # possible = their_players.loc[their_players.WAR - my_players.loc[my_players.name == my_player,'WAR'].values[0] > -1.0]
            if verbose:
                print(my_player + ": " + str(possible.shape[0]) + " comparable players")
                print(datetime.datetime.now())
            possible = possible.groupby("position").head(limit_per)
            for their_player in possible.name:
                their_team = self.players.loc[
                    self.players.name == their_player, "fantasy_team"
                ].values[0]
                self.players.loc[
                    self.players.name == my_player, "fantasy_team"
                ] = their_team
                self.players.loc[
                    self.players.name == their_player, "fantasy_team"
                ] = team_name
                new_standings = self.season_sims(False, postseason, payouts)[1]
                self.players.loc[
                    self.players.name == my_player, "fantasy_team"
                ] = team_name
                self.players.loc[
                    self.players.name == their_player, "fantasy_team"
                ] = their_team
                new_standings["player_to_trade_away"] = my_player
                new_standings["player_to_trade_for"] = their_player
                my_added_value = my_added_value.append(
                    new_standings.loc[new_standings.team == team_name],
                    ignore_index=True,
                )
                their_added_value = their_added_value.append(
                    new_standings.loc[new_standings.team == their_team],
                    ignore_index=True,
                )
            if verbose and possible.shape[0] > 0:
                me = my_added_value.iloc[-1 * possible.shape[0] :][
                    ["player_to_trade_away", "player_to_trade_for", "earnings"]
                ].rename(columns={"earnings": "my_earnings"})
                them = their_added_value.iloc[-1 * possible.shape[0] :][
                    ["player_to_trade_away", "player_to_trade_for", "team", "earnings"]
                ].rename(columns={"earnings": "their_earnings"})
                me["my_earnings"] -= orig_standings.loc[
                    orig_standings.team == team_name, "earnings"
                ].values[0]
                for their_team in them.team.unique():
                    them.loc[
                        them.team == their_team, "their_earnings"
                    ] -= orig_standings.loc[
                        orig_standings.team == their_team, "earnings"
                    ].values[
                        0
                    ]
                temp = pd.merge(
                    left=me,
                    right=them,
                    how="inner",
                    on=["player_to_trade_away", "player_to_trade_for"],
                )
                if temp.shape[0] > 0:
                    print(
                        temp.sort_values(by="my_earnings", ascending=False).to_string(
                            index=False
                        )
                    )
                del me, them, temp, their_team

        if given_check:
            mine = [player for player in given if my_players.name.isin([player]).any()]
            theirs = [
                player for player in given if their_players.name.isin([player]).any()
            ]
            their_team = self.players.loc[
                self.players.name.isin(theirs), "fantasy_team"
            ].values[0]
            self.players.loc[self.players.name.isin(mine), "fantasy_team"] = their_team
            self.players.loc[self.players.name.isin(theirs), "fantasy_team"] = team_name

        for col in [
            "wins_avg",
            "wins_stdev",
            "points_avg",
            "points_stdev",
            "per_game_avg",
            "per_game_stdev",
            "per_game_fano",
            "playoffs",
            "playoff_bye",
        ] + (["winner", "runner_up", "third", "earnings"] if postseason else []):
            my_added_value[col] -= orig_standings.loc[
                orig_standings.team == team_name, col
            ].values[0]
            my_added_value[col] = round(my_added_value[col], 4)
        for their_team in their_added_value.team.unique():
            for col in [
                "wins_avg",
                "wins_stdev",
                "points_avg",
                "points_stdev",
                "per_game_avg",
                "per_game_stdev",
                "per_game_fano",
                "playoffs",
                "playoff_bye",
            ] + (["winner", "runner_up", "third", "earnings"] if postseason else []):
                their_added_value.loc[
                    their_added_value.team == their_team, col
                ] -= orig_standings.loc[orig_standings.team == their_team, col].values[
                    0
                ]
                their_added_value[col] = round(their_added_value[col], 4)
        for col in [
            "team",
            "wins_avg",
            "wins_stdev",
            "points_avg",
            "points_stdev",
            "per_game_avg",
            "per_game_stdev",
            "per_game_fano",
            "playoffs",
            "playoff_bye",
        ] + (["winner", "runner_up", "third", "earnings"] if postseason else []):
            my_added_value = my_added_value.rename(
                index=str, columns={col: "my_" + col}
            )
            their_added_value = their_added_value.rename(
                index=str, columns={col: "their_" + col}
            )
        added_value = pd.merge(
            left=my_added_value,
            right=their_added_value,
            how="inner",
            on=["player_to_trade_away", "player_to_trade_for"],
        )
        added_value = added_value.sort_values(
            by="my_winner" if postseason else "playoffs", ascending=False
        )
        return added_value

    def perGameDelta(self, team_name=None, postseason=True, payouts=[800, 300, 100]):
        """
        Simulates the remainder of the season and compares it to a simulation 
        of the season given one team winning or losing each matchup.

        Args:
            team_name (str, optional): name of team to analyze matchup values for, defaults to None (and therefore team of interest).
            postseason (bool, optional): whether to analyze postseason gains or just regular season, defaults to True.
            payouts (list, optional): list of payout amounts for top three finishers, defaults to [800, 300, 100].

        Returns:
            pd.DataFrame: dataframe containing the impact and value of every matchup during the week of interest.
        """
        as_of = self.season * 100 + self.week
        self.refresh_oauth()
        if not team_name:
            team_name = [
                team["name"]
                for team in self.teams
                if team["team_key"] == self.lg.team_key()
            ][0]
        deltas = self.season_sims(False, postseason, payouts)[1][["team", "earnings"]]
        for team in self.players.fantasy_team.unique():
            new_standings = self.season_sims(
                False, postseason, payouts, fixed_winner=[as_of % 100, team]
            )[1][["team", "earnings"]].rename(columns={"earnings": "earnings_new"})
            deltas = pd.merge(left=deltas, right=new_standings, how="inner", on="team")
            deltas[team] = deltas["earnings_new"] - deltas["earnings"]
            del deltas["earnings_new"]
            print(deltas[["team", team]].to_string(index=False))
        del deltas["earnings"]
        return (
            deltas.set_index("team").T.reset_index().rename(columns={"index": "winner"})
        )


def excelAutofit(df, name, writer):
    """
    Writes the provided dataframe to a new tab in an excel spreadsheet 
    with the columns autofitted and autoformatted.

    Args:
        df (pd.DataFrame): dataframe to print to the excel spreadsheet.
        name (str): name of the new tab to be added.
        writer (pd.ExcelWriter): ExcelWriter object representing the excel spreadsheet.

    Returns:
        pd.ExcelWriter: same excel spreadsheet provided originally with the new tab added.
    """
    f = writer.book.add_format()
    f.set_align("center")
    f.set_align("vcenter")
    m = writer.book.add_format({"num_format": "$0.00"})
    m.set_align("center")
    m.set_align("vcenter")
    p = writer.book.add_format({"num_format": "0.0%"})
    p.set_align("center")
    p.set_align("vcenter")
    df.to_excel(writer, sheet_name=name, index=False)
    for idx, col in enumerate(df):
        series = df[col]
        max_len = min(
            max((series.astype(str).map(len).max(), len(str(series.name)))) + 1, 50
        )
        if "earnings" in col or (name == "Deltas" and col != "team"):
            writer.sheets[name].set_column(idx, idx, max_len, m)
        elif "per_game_" in col or col.endswith("_factor"):
            writer.sheets[name].set_column(idx, idx, max_len, f, {"hidden": True})
        elif col.replace("my_", "").replace("their_", "").replace("_delta", "").replace(
            "_1", ""
        ).replace("_2", "") in [
            "playoffs",
            "playoff_bye",
            "winner",
            "runner_up",
            "third",
            "many_mile",
        ]:
            writer.sheets[name].set_column(idx, idx, max_len, p)
        else:
            writer.sheets[name].set_column(idx, idx, max_len, f)
    writer.sheets[name].autofilter(
        "A1:"
        + (
            chr(64 + (df.shape[1] - 1) // 26) + chr(65 + (df.shape[1] - 1) % 26)
        ).replace("@", "")
        + str(df.shape[0] + 1)
    )
    return writer


def sendEmail(subject, body, address, filename=None):
    """
    Sends an email to the address provided with whichever subject, body, and attachements desired.

    Args:
        subject (str): subject line of the email to be sent.
        body (str): body text of the email to be sent.
        address (str): email address to send the message to.
        filename (str, optional): location of a file to be attached to the email, defaults to None.
    """
    message = MIMEMultipart()
<<<<<<< HEAD
    message["From"] = os.environ['EMAIL_SENDER']
=======
    message["From"] = os.environ["EMAIL_SENDER"]
>>>>>>> 7bacf2b9
    message["To"] = address
    message["Subject"] = subject
    message.attach(MIMEText(body + "\n\n", "plain"))
    if filename and os.path.exists(str(filename)):
        with open(filename, "rb") as attachment:
            part = MIMEBase("application", "octet-stream")
            part.set_payload(attachment.read())
        encoders.encode_base64(part)
        part.add_header(
            "Content-Disposition", "attachment; filename= " + filename.split("/")[-1]
        )
        message.attach(part)
    text = message.as_string()
    context = ssl.create_default_context()
<<<<<<< HEAD
    with smtplib.SMTP_SSL("smtp.gmail.com",465,context=context) as server:
        server.login(os.environ['EMAIL_SENDER'],os.environ['EMAIL_PW'])
        server.sendmail(os.environ['EMAIL_SENDER'],address,text)

def main():
    parser = optparse.OptionParser()
    parser.add_option('--earliest',action="store",dest="earliest",help="earliest week of stats being considered, e.g. 201807 corresponds to week 7 of the 2018 season")
    parser.add_option('--as_of',action="store",dest="as_of",help="week to project the season from, e.g. 201912 corresponds to week 12 of the 2019 season")
    parser.add_option('--name',action="store",dest="name",help="name of team to analyze in the case of multiple teams in a single season")
    parser.add_option('--games',action="store",dest="games",help="number of games to build each player's prior off of")
    parser.add_option('--basaloppqbtime',action="store",dest="basaloppqbtime",help="scaling factors for basal/opponent/quarterback/time factors, comma-separated string of values")
    parser.add_option('--sims',action="store",dest="sims",help="number of season simulations")
    parser.add_option('--payouts',action="store",dest="payouts",help="comma separated string containing integer payouts for 1st, 2nd, and 3rd")
    parser.add_option('--injurytries',action="store",dest="injurytries",help="number of times to try pulling injury statuses before rolling with it")
    parser.add_option('--rosterpcts',action="store_true",dest="rosterpcts",help="whether to pull roster percentages for each player")
    parser.add_option('--pickups',action="store",dest="pickups",help='assess possible free agent pickups for the players specified ("all" will analyze all possible pickups)')
    parser.add_option('--adds',action="store_true",dest="adds",help="whether to assess possible free agent adds")
    parser.add_option('--drops',action="store_true",dest="drops",help="whether to assess possible drops")
    parser.add_option('--trades',action="store",dest="trades",help='assess possible trades for the players specified ("all" will analyze all possible trades)')
    parser.add_option('--given',action="store",dest="given",help='given players to start with for multi-player trades')
    parser.add_option('--deltas',action="store_true",dest="deltas",help="whether to assess deltas for each matchup of the current week")
    parser.add_option('--output',action="store",dest="output",help="where to save the final projections spreadsheet")
    parser.add_option('--email',action="store",dest="email",help="where to send the final projections spreadsheet")
    options,args = parser.parse_args()
    if not options.as_of:
        establish_oauth(season=latest_season,name=options.name)
        options.as_of = 100*latest_season + lg.current_week()
    else:
        establish_oauth(season=int(options.as_of)//100,name=options.name)
    if not options.name:
        options.name = [team['name'] for team in teams if team['team_key'] == lg.team_key()][0]
    if not options.earliest:
        prior_list = [40, 40, 39, 39, 28, 29, 31, 32, 33, 34, 35, 25, 26, 27, 28, 29, 29] # Need to optimize week 17 still!!!
        prior = prior_list[int(options.as_of)%100 - 1]
        options.earliest = int(options.as_of) - prior//17*100 - prior%17
        if (options.earliest%100 == 0) | (options.earliest%100 > 50):
            options.earliest -= 83
    if not options.games:
        games_list = [51, 51, 50, 50, 39, 40, 40, 41, 41, 42, 42, 34, 36, 39, 42, 44, 44] # Need to optimize week 17 still!!!
        options.games = games_list[int(options.as_of)%100 - 1]
=======
    with smtplib.SMTP_SSL("smtp.gmail.com", 465, context=context) as server:
        server.login(os.environ["EMAIL_SENDER"], os.environ["EMAIL_PW"])
        server.sendmail(os.environ["EMAIL_SENDER"], address, text)


def main():
    parser = optparse.OptionParser()
    parser.add_option(
        "--season", action="store", dest="season", help="season of interest"
    )
    parser.add_option(
        "--week", action="store", dest="week", help="week to project the season from"
    )
    parser.add_option(
        "--name",
        action="store",
        dest="name",
        help="name of team to analyze in the case of multiple teams in a single season",
    )
    parser.add_option(
        "--earliest",
        action="store",
        dest="earliest",
        help="earliest week of stats being considered, e.g. 201807 corresponds to week 7 of the 2018 season",
    )
    parser.add_option(
        "--games",
        action="store",
        dest="games",
        help="number of games to build each player's prior off of",
    )
    parser.add_option(
        "--basaloppqbtime",
        action="store",
        dest="basaloppqbtime",
        help="scaling factors for basal/opponent/quarterback/time factors, comma-separated string of values",
    )
    parser.add_option(
        "--sims", action="store", dest="sims", help="number of season simulations"
    )
    parser.add_option(
        "--payouts",
        action="store",
        dest="payouts",
        help="comma separated string containing integer payouts for 1st, 2nd, and 3rd",
    )
    parser.add_option(
        "--injurytries",
        action="store",
        dest="injurytries",
        help="number of times to try pulling injury statuses before rolling with it",
    )
    parser.add_option(
        "--rosterpcts",
        action="store_true",
        dest="rosterpcts",
        help="whether to pull roster percentages for each player",
    )
    parser.add_option(
        "--pickups",
        action="store",
        dest="pickups",
        help='assess possible free agent pickups for the players specified ("all" will analyze all possible pickups)',
    )
    parser.add_option(
        "--adds",
        action="store_true",
        dest="adds",
        help="whether to assess possible free agent adds",
    )
    parser.add_option(
        "--drops",
        action="store_true",
        dest="drops",
        help="whether to assess possible drops",
    )
    parser.add_option(
        "--trades",
        action="store",
        dest="trades",
        help='assess possible trades for the players specified ("all" will analyze all possible trades)',
    )
    parser.add_option(
        "--given",
        action="store",
        dest="given",
        help="given players to start with for multi-player trades",
    )
    parser.add_option(
        "--deltas",
        action="store_true",
        dest="deltas",
        help="whether to assess deltas for each matchup of the current week",
    )
    parser.add_option(
        "--output",
        action="store",
        dest="output",
        help="where to save the final projections spreadsheet",
    )
    parser.add_option(
        "--email",
        action="store",
        dest="email",
        help="where to send the final projections spreadsheet",
    )
    options, args = parser.parse_args()
    if str(options.season).isnumeric():
        options.season = int(options.season)
    if str(options.week).isnumeric():
        options.week = int(options.week)
>>>>>>> 7bacf2b9
    if options.basaloppqbtime:
        try:
            options.basaloppqbtime = [float(val) for val in options.basaloppqbtime]
        except:
            print("Invalid rate inference parameters, using defaults...")
            options.basaloppqbtime = None
    if str(options.injurytries).isnumeric():
        options.injurytries = int(options.injurytries)
    else:
<<<<<<< HEAD
        opp_list = [0.1, 0.1, 0.1, 0.1, 0.1, 0.1, 0.15, 0.3, 0.4, 0.4, 0.4, 0.4, 0.4, 0.4, 0.4, 0.4, 0.4] # Need to optimize week 17 still!!!
        qb_list = [0.0, 0.015, 0.03, 0.045, 0.07, 0.07, 0.07, 0.07, 0.07, 0.07, 0.07, 0.07, 0.08, 0.115, 0.15, 0.185, 0.185]
        time_list = [0.004, 0.005, 0.006, 0.007, 0.009, 0.009, 0.009, 0.009, 0.009, 0.009, 0.009, 0.009, 0.009, 0.009, 0.009, 0.009, 0.009]
        options.basaloppqbtime = [1.0,opp_list[int(options.as_of)%100 - 1],\
        qb_list[int(options.as_of)%100 - 1],time_list[int(options.as_of)%100 - 1]]
    if not options.sims:
        options.sims = 10000
=======
        options.injurytries = 10

    league = League(
        name=options.name,
        season=options.season,
        week=options.week,
        roster_pcts=options.rosterpcts,
        injurytries=options.injurytries,
        num_sims=options.sims,
        earliest=options.earliest,
        reference_games=options.games,
        basaloppqbtime=options.basaloppqbtime,
    )

>>>>>>> 7bacf2b9
    if options.payouts:
        options.payouts = options.payouts.split(",")
        if all([val.isnumeric() for val in options.payouts]):
            options.payouts = [float(val) for val in options.payouts]
        else:
            print("Weird values provided for payouts... Assuming standard payouts...")
            options.payouts = [
                100 * len(league.teams) * 0.6,
                100 * len(league.teams) * 0.3,
                100 * len(league.teams) * 0.1,
            ]
        if len(options.payouts) > 3:
            print("Too many values provided for payouts... Only using top three...")
            options.payouts = options.payouts[:3]
    elif league.name == "The Algorithm":
        options.payouts = [720, 360, 120]
    elif league.name == "Toothless Wonders":
        options.payouts = [350, 100, 50]
    elif league.name == "The GENIEs":
        options.payouts = [100, 0, 0]
    elif league.name == "The Great Gadsby's":
        options.payouts = [50, 35, 15]
    else:
        options.payouts = [
            100 * len(league.teams) * 0.6,
            100 * len(league.teams) * 0.3,
            100 * len(league.teams) * 0.1,
        ]
    if not options.output:
<<<<<<< HEAD
        options.output = os.path.expanduser('~/Documents/') if os.path.exists(os.path.expanduser('~/Documents/')) else os.path.expanduser('~/')
        if not os.path.exists(options.output + options.name.replace(' ','')):
            os.mkdir(options.output + options.name.replace(' ',''))
        if not os.path.exists(options.output + options.name.replace(' ','') + '/' + str(options.as_of//100)):
            os.mkdir(options.output + options.name.replace(' ','') + '/' + str(options.as_of//100))
        options.output += options.name.replace(' ','') + '/' + str(options.as_of//100)
    if options.output[-1] != '/':
        options.output += '/'
    writer = pd.ExcelWriter(options.output + 'FantasyFootballProjections_{}Week{}.xlsx'\
    .format(datetime.datetime.now().strftime('%A'),int(options.as_of)%100),engine='xlsxwriter')
    writer.book.add_format({'align': 'vcenter'})
    
    """ API skips injury statuses sometimes... """
    by_player = pd.DataFrame({'status':[float('NaN')]})
    tries = 0
    while by_player.status.isnull().all() and tries < options.injurytries:
        tries += 1
        by_player = get_players(int(options.as_of)%100)
        if by_player.status.isnull().all() and tries < options.injurytries:
            print("Didn't pull injury statuses for some reason... " + \
            "Trying " + str(options.injurytries - tries) + " more time" + \
            ("s" if tries < options.injurytries - 1 else "") + "...")
            establish_oauth(season=int(options.as_of)//100,name=options.name)
            time.sleep(60)
        elif by_player.status.isnull().all() and tries == options.injurytries:
            print("Still can't pull injury statuses... Rolling with it...")
    """ API skips injury statuses sometimes... """
    
    """ Duplicate name issues... """
    by_player = by_player.loc[by_player.editorial_team_abbr.isin(['TB','Sea','Car']) | \
    ~by_player.name.isin(['Ryan Griffin','Josh Johnson','John Lovett'])]
    """ Duplicate name issues... """
    by_player = get_rates(by_player,int(options.earliest),int(options.as_of),\
    int(options.sims),int(options.games),options.basaloppqbtime,None,True)
    by_player = pd.merge(left=by_player,right=bye_weeks(latest_season),how='left',on='current_team')
    by_player = add_injuries(by_player,int(options.as_of))
    if options.rosterpcts:
        by_player = add_roster_pcts(by_player)
    if (by_player.current_team.isnull() & ~by_player.name.str.contains('Average_')).sum() > 0:
        print(str((by_player.current_team.isnull() & ~by_player.name.str.contains('Average_')).sum()) + " players' teams cannot be identified...")
    if by_player.loc[~by_player.name.str.contains('Average_')].groupby('name').size().max() > 1:
        print('Some players are being duplicated...')
        repeats = by_player.loc[~by_player.name.str.contains('Average_')].groupby('name').size().to_frame('freq').reset_index()
        print(repeats.loc[repeats.freq > 1,'name'].tolist())
    
    # """ Analyzing multi-player trade """
    # # by_player.loc[by_player.name.isin(["Deebo Samuel"]),'fantasy_team'] = "The Algorithm"
    # # by_player.loc[by_player.name.isin(["Terry McLaurin","Devin Singletary"]),'fantasy_team'] = "Football Cream"
    # # by_player.loc[by_player.name.isin(['Austin Ekeler','Adam Thielen']),'fantasy_team'] = "Toothless Wonders"
    # # by_player.loc[by_player.name.isin(['Gabriel Davis','Tony Pollard']),'fantasy_team'] = "Orchids of Asia"
    # by_player.loc[by_player.name.isin(['Tom Brady']),'fantasy_team'] = "Sunday ShNoz"
    # """ Analyzing multi-player trade """
    
    rosters = by_player.loc[~by_player.fantasy_team.isnull()].sort_values(by=['fantasy_team','WAR'],ascending=[True,False])
    rosters_weighted = starters(rosters,int(options.as_of)%100,int(options.as_of),options.basaloppqbtime)
    for col in ['points_avg','points_stdev','WAR','game_factor','opp_factor','qb_factor']:
        rosters_weighted[col] = round(rosters_weighted[col],3)
    writer = excelAutofit(rosters_weighted[['name','position','current_team',\
    'points_avg','points_stdev','WAR','fantasy_team','num_games','game_factor',\
    'opp_factor','qb_factor','status','bye_week','until','starter','injured']],'Rosters',writer)
    writer.sheets['Rosters'].freeze_panes(1,1)
    writer.sheets['Rosters'].conditional_format('F2:F' + str(rosters_weighted.shape[0] + 1),\
    {'type':'3_color_scale','min_color':'#FF6347','mid_color':'#FFD700','max_color':'#3CB371'})
    available = by_player.loc[by_player.fantasy_team.isnull() & \
    (by_player.until.isnull() | (by_player.until < 16))].sort_values(by='WAR',ascending=False)
    del available['fantasy_team']
    available_weighted = pd.merge(left=available,right=nfl_schedule.loc[(nfl_schedule.season == int(options.as_of)//100) & \
    (nfl_schedule.week == int(options.as_of)%100)],how='left',left_on='current_team',right_on='abbrev')
    available_weighted['opp_factor'] = options.basaloppqbtime[1]*(available_weighted['opp_elo'] - 1)
    available_weighted['qb_factor'] = options.basaloppqbtime[2]*(available_weighted['qb_elo'] - 1)
    available_weighted['game_factor'] = options.basaloppqbtime[0] + available_weighted['opp_factor'] + available_weighted['qb_factor']
    available_weighted['points_avg'] *= available_weighted['game_factor'].fillna(1.0)
    for col in ['points_avg','points_stdev','WAR','game_factor','opp_factor','qb_factor']:
        available_weighted[col] = round(available_weighted[col],3)
    writer = excelAutofit(available_weighted[['name','position','current_team',\
    'points_avg','points_stdev','WAR','num_games','game_factor','opp_factor',\
    'qb_factor','status','bye_week','until']],'Available',writer)
    writer.sheets['Available'].freeze_panes(1,1)
    writer.sheets['Available'].conditional_format('F2:F' + str(available_weighted.shape[0] + 1),\
    {'type':'3_color_scale','min_color':'#FF6347','mid_color':'#FFD700','max_color':'#3CB371'})
    
    fantasy_schedule = get_schedule(int(options.as_of))
    schedule_sim, standings_sim = season_sims(rosters,fantasy_schedule,int(options.sims),\
    True,int(options.as_of),basaloppqbtime=options.basaloppqbtime,payouts=options.payouts)
    print(schedule_sim.loc[schedule_sim.week == int(options.as_of)%100,\
    ['week','team_1','team_2','win_1','win_2','points_avg_1','points_avg_2']].to_string(index=False))
    print(standings_sim[['team','wins_avg','points_avg','playoffs','playoff_bye','winner','earnings'] + \
    (['many_mile'] if options.name == 'The Algorithm' else [])].to_string(index=False))
    writer = excelAutofit(schedule_sim[['week','team_1','team_2','win_1','win_2',\
    'points_avg_1','points_stdev_1','points_avg_2','points_stdev_2','me']],'Schedule',writer)
    writer.sheets['Schedule'].freeze_panes(1,3)
    writer.sheets['Schedule'].conditional_format('D2:E' + str(schedule_sim.shape[0] + 1),\
    {'type':'3_color_scale','min_color':'#FF6347','mid_color':'#FFD700','max_color':'#3CB371'})
    writer = excelAutofit(standings_sim[['team','wins_avg','wins_stdev',\
    'points_avg','points_stdev','per_game_avg','per_game_stdev','per_game_fano',\
    'playoffs','playoff_bye','winner','runner_up','third','earnings'] + \
    (['many_mile'] if options.name == 'The Algorithm' else [])],'Standings',writer)
    writer.sheets['Standings'].freeze_panes(1,1)
    writer.sheets['Standings'].conditional_format('I2:J' + str(standings_sim.shape[0] + 1),\
    {'type':'3_color_scale','min_color':'#FF6347','mid_color':'#FFD700','max_color':'#3CB371'})
    writer.sheets['Standings'].conditional_format('K2:M' + str(standings_sim.shape[0] + 1),\
    {'type':'3_color_scale','min_color':'#FF6347','mid_color':'#FFD700','max_color':'#3CB371'})
    writer.sheets['Standings'].conditional_format('N2:N' + str(standings_sim.shape[0] + 1),\
    {'type':'3_color_scale','min_color':'#FF6347','mid_color':'#FFD700','max_color':'#3CB371'})
    if options.name == 'The Algorithm':
        writer.sheets['Standings'].conditional_format('O2:O' + str(standings_sim.shape[0] + 1),\
        {'type':'3_color_scale','max_color':'#FF6347','mid_color':'#FFD700','min_color':'#3CB371'})
    
=======
        options.output = (
            os.path.expanduser("~/Documents/")
            if os.path.exists(os.path.expanduser("~/Documents/"))
            else os.path.expanduser("~/")
        )
        if not os.path.exists(options.output + league.name.replace(" ", "")):
            os.mkdir(options.output + league.name.replace(" ", ""))
        if not os.path.exists(
            options.output + league.name.replace(" ", "") + "/" + str(options.season)
        ):
            os.mkdir(
                options.output
                + league.name.replace(" ", "")
                + "/"
                + str(options.season)
            )
        options.output += league.name.replace(" ", "") + "/" + str(options.season)
    if options.output[-1] != "/":
        options.output += "/"
    writer = pd.ExcelWriter(
        options.output
        + "FantasyFootballProjections_{}Week{}.xlsx".format(
            datetime.datetime.now().strftime("%A"), options.week
        ),
        engine="xlsxwriter",
    )
    writer.book.add_format({"align": "vcenter"})

    rosters = (
        league.players.loc[~league.players.fantasy_team.isnull()]
        .sort_values(by=["fantasy_team", "WAR"], ascending=[True, False])
        .copy()
    )
    for col in [
        "points_avg",
        "points_stdev",
        "WAR",
        "game_factor",
        "opp_factor",
        "qb_factor",
    ]:
        rosters[col] = round(rosters[col], 3)
    writer = excelAutofit(
        rosters[
            [
                "name",
                "position",
                "current_team",
                "points_avg",
                "points_stdev",
                "WAR",
                "fantasy_team",
                "num_games",
                "game_factor",
                "opp_factor",
                "qb_factor",
                "status",
                "bye_week",
                "until",
                "starter",
                "injured",
            ]
        ],
        "Rosters",
        writer,
    )
    writer.sheets["Rosters"].freeze_panes(1, 1)
    writer.sheets["Rosters"].conditional_format(
        "F2:F" + str(rosters.shape[0] + 1),
        {
            "type": "3_color_scale",
            "min_color": "#FF6347",
            "mid_color": "#FFD700",
            "max_color": "#3CB371",
        },
    )
    available = league.players.loc[
        league.players.fantasy_team.isnull()
        & (league.players.until.isnull() | (league.players.until < 17))
    ].sort_values(by="WAR", ascending=False)
    del available["fantasy_team"]
    for col in [
        "points_avg",
        "points_stdev",
        "WAR",
        "game_factor",
        "opp_factor",
        "qb_factor",
    ]:
        available[col] = round(available[col], 3)
    writer = excelAutofit(
        available[
            [
                "name",
                "position",
                "current_team",
                "points_avg",
                "points_stdev",
                "WAR",
                "num_games",
                "game_factor",
                "opp_factor",
                "qb_factor",
                "status",
                "bye_week",
                "until",
            ]
        ],
        "Available",
        writer,
    )
    writer.sheets["Available"].freeze_panes(1, 1)
    writer.sheets["Available"].conditional_format(
        "F2:F" + str(available.shape[0] + 1),
        {
            "type": "3_color_scale",
            "min_color": "#FF6347",
            "mid_color": "#FFD700",
            "max_color": "#3CB371",
        },
    )

    schedule_sim, standings_sim = league.season_sims(True, payouts=options.payouts)
    print(
        schedule_sim.loc[
            schedule_sim.week == league.week,
            [
                "week",
                "team_1",
                "team_2",
                "win_1",
                "win_2",
                "points_avg_1",
                "points_avg_2",
            ],
        ].to_string(index=False)
    )
    print(
        standings_sim[
            [
                "team",
                "wins_avg",
                "points_avg",
                "playoffs",
                "playoff_bye",
                "winner",
                "earnings",
            ]
            + (["many_mile"] if league.name == "The Algorithm" else [])
        ].to_string(index=False)
    )
    writer = excelAutofit(
        schedule_sim[
            [
                "week",
                "team_1",
                "team_2",
                "win_1",
                "win_2",
                "points_avg_1",
                "points_stdev_1",
                "points_avg_2",
                "points_stdev_2",
                "me",
            ]
        ],
        "Schedule",
        writer,
    )
    writer.sheets["Schedule"].freeze_panes(1, 3)
    writer.sheets["Schedule"].conditional_format(
        "D2:E" + str(schedule_sim.shape[0] + 1),
        {
            "type": "3_color_scale",
            "min_color": "#FF6347",
            "mid_color": "#FFD700",
            "max_color": "#3CB371",
        },
    )
    writer = excelAutofit(
        standings_sim[
            [
                "team",
                "wins_avg",
                "wins_stdev",
                "points_avg",
                "points_stdev",
                "per_game_avg",
                "per_game_stdev",
                "per_game_fano",
                "playoffs",
                "playoff_bye",
                "winner",
                "runner_up",
                "third",
                "earnings",
            ]
            + (["many_mile"] if league.name == "The Algorithm" else [])
        ],
        "Standings",
        writer,
    )
    writer.sheets["Standings"].freeze_panes(1, 1)
    writer.sheets["Standings"].conditional_format(
        "I2:M" + str(standings_sim.shape[0] + 1),
        {
            "type": "3_color_scale",
            "min_color": "#FF6347",
            "mid_color": "#FFD700",
            "max_color": "#3CB371",
        },
    )
    writer.sheets["Standings"].conditional_format(
        "N2:N" + str(standings_sim.shape[0] + 1),
        {
            "type": "3_color_scale",
            "min_color": "#FF6347",
            "mid_color": "#FFD700",
            "max_color": "#3CB371",
        },
    )
    if options.name == "The Algorithm":
        writer.sheets["Standings"].conditional_format(
            "O2:O" + str(standings_sim.shape[0] + 1),
            {
                "type": "3_color_scale",
                "max_color": "#FF6347",
                "mid_color": "#FFD700",
                "min_color": "#3CB371",
            },
        )

>>>>>>> 7bacf2b9
    if options.pickups:
        pickups = league.possible_pickups(
            focus_on=[val.strip() for val in options.pickups.split(",")]
            if options.pickups.lower() != "all"
            else [],
            exclude=[],
            limit_per=5,
            payouts=options.payouts,
        )
        writer = excelAutofit(
            pickups[
                [
                    "player_to_drop",
                    "player_to_add",
                    "wins_avg",
                    "wins_stdev",
                    "points_avg",
                    "points_stdev",
                    "per_game_avg",
                    "per_game_stdev",
                    "per_game_fano",
                    "playoffs",
                    "playoff_bye",
                    "winner",
                    "runner_up",
                    "third",
                    "earnings",
                ]
                + (["many_mile"] if options.name == "The Algorithm" else [])
            ],
            "Pickups",
            writer,
        )
        writer.sheets["Pickups"].freeze_panes(1, 2)
        writer.sheets["Pickups"].conditional_format(
            "J2:N" + str(pickups.shape[0] + 1),
            {
                "type": "3_color_scale",
                "min_color": "#FF6347",
                "mid_color": "#FFD700",
                "max_color": "#3CB371",
            },
        )
        writer.sheets["Pickups"].conditional_format(
            "O2:O" + str(pickups.shape[0] + 1),
            {
                "type": "3_color_scale",
                "min_color": "#FF6347",
                "mid_color": "#FFD700",
                "max_color": "#3CB371",
            },
        )
        if options.name == "The Algorithm":
            writer.sheets["Pickups"].conditional_format(
                "P2:P" + str(pickups.shape[0] + 1),
                {
                    "type": "3_color_scale",
                    "max_color": "#FF6347",
                    "mid_color": "#FFD700",
                    "min_color": "#3CB371",
                },
            )

    if options.adds:
        adds = league.possible_adds(
            focus_on=[val.strip() for val in options.pickups.split(",")]
            if options.pickups.lower() != "all"
            else [],
            exclude=[],
            limit_per=5,
            payouts=options.payouts,
        )
        writer = excelAutofit(
            adds[
                [
                    "player_to_add",
                    "wins_avg",
                    "wins_stdev",
                    "points_avg",
                    "points_stdev",
                    "per_game_avg",
                    "per_game_stdev",
                    "per_game_fano",
                    "playoffs",
                    "playoff_bye",
                    "winner",
                    "runner_up",
                    "third",
                    "earnings",
                ]
                + (["many_mile"] if options.name == "The Algorithm" else [])
            ],
            "Adds",
            writer,
        )
        writer.sheets["Adds"].freeze_panes(1, 1)
        writer.sheets["Adds"].conditional_format(
            "J2:N" + str(adds.shape[0] + 1),
            {
                "type": "3_color_scale",
                "min_color": "#FF6347",
                "mid_color": "#FFD700",
                "max_color": "#3CB371",
            },
        )
        writer.sheets["Adds"].conditional_format(
            "O2:O" + str(adds.shape[0] + 1),
            {
                "type": "3_color_scale",
                "min_color": "#FF6347",
                "mid_color": "#FFD700",
                "max_color": "#3CB371",
            },
        )
        if options.name == "The Algorithm":
            writer.sheets["Adds"].conditional_format(
                "P2:P" + str(adds.shape[0] + 1),
                {
                    "type": "3_color_scale",
                    "max_color": "#FF6347",
                    "mid_color": "#FFD700",
                    "min_color": "#3CB371",
                },
            )

    if options.drops:
        drops = league.possible_drops(
            focus_on=[val.strip() for val in options.pickups.split(",")]
            if options.pickups.lower() != "all"
            else [],
            exclude=[],
            payouts=options.payouts,
        )
        writer = excelAutofit(
            drops[
                [
                    "player_to_drop",
                    "wins_avg",
                    "wins_stdev",
                    "points_avg",
                    "points_stdev",
                    "per_game_avg",
                    "per_game_stdev",
                    "per_game_fano",
                    "playoffs",
                    "playoff_bye",
                    "winner",
                    "runner_up",
                    "third",
                    "earnings",
                ]
                + (["many_mile"] if options.name == "The Algorithm" else [])
            ],
            "Drops",
            writer,
        )
        writer.sheets["Drops"].freeze_panes(1, 1)
        writer.sheets["Drops"].conditional_format(
            "J2:N" + str(drops.shape[0] + 1),
            {
                "type": "3_color_scale",
                "min_color": "#FF6347",
                "mid_color": "#FFD700",
                "max_color": "#3CB371",
            },
        )
        writer.sheets["Drops"].conditional_format(
            "O2:O" + str(drops.shape[0] + 1),
            {
                "type": "3_color_scale",
                "min_color": "#FF6347",
                "mid_color": "#FFD700",
                "max_color": "#3CB371",
            },
        )
        if options.name == "The Algorithm":
            writer.sheets["Drops"].conditional_format(
                "P2:P" + str(drops.shape[0] + 1),
                {
                    "type": "3_color_scale",
                    "max_color": "#FF6347",
                    "mid_color": "#FFD700",
                    "min_color": "#3CB371",
                },
            )

    if options.trades or options.given:
        if not options.trades:
            options.trades = "all"
        trades = league.possible_trades(
            focus_on=[val.strip() for val in options.pickups.split(",")]
            if options.pickups.lower() != "all"
            else [],
            exclude=[],
            given=[],
            limit_per=10,
            payouts=options.payouts,
        )
        writer = excelAutofit(
            trades[
                [
                    "player_to_trade_away",
                    "player_to_trade_for",
                    "their_team",
                    "my_wins_avg",
                    "my_wins_stdev",
                    "my_points_avg",
                    "my_points_stdev",
                    "my_per_game_avg",
                    "my_per_game_stdev",
                    "my_per_game_fano",
                    "my_playoffs",
                    "my_playoff_bye",
                    "my_winner",
                    "my_runner_up",
                    "my_third",
                    "my_earnings",
                    "their_wins_avg",
                    "their_wins_stdev",
                    "their_points_avg",
                    "their_points_stdev",
                    "their_per_game_avg",
                    "their_per_game_stdev",
                    "their_per_game_fano",
                    "their_playoffs",
                    "their_playoff_bye",
                    "their_winner",
                    "their_runner_up",
                    "their_third",
                    "their_earnings",
                ]
            ],
            "Trades",
            writer,
        )
        writer.sheets["Trades"].freeze_panes(1, 3)
        writer.sheets["Trades"].conditional_format(
            "K2:O" + str(trades.shape[0] + 1),
            {
                "type": "3_color_scale",
                "min_color": "#FF6347",
                "mid_color": "#FFD700",
                "max_color": "#3CB371",
            },
        )
        writer.sheets["Trades"].conditional_format(
            "P2:P" + str(trades.shape[0] + 1),
            {
                "type": "3_color_scale",
                "min_color": "#FF6347",
                "mid_color": "#FFD700",
                "max_color": "#3CB371",
            },
        )
        writer.sheets["Trades"].conditional_format(
            "X2:AB" + str(trades.shape[0] + 1),
            {
                "type": "3_color_scale",
                "min_color": "#FF6347",
                "mid_color": "#FFD700",
                "max_color": "#3CB371",
            },
        )
        writer.sheets["Trades"].conditional_format(
            "AC2:AC" + str(trades.shape[0] + 1),
            {
                "type": "3_color_scale",
                "min_color": "#FF6347",
                "mid_color": "#FFD700",
                "max_color": "#3CB371",
            },
        )

    if options.deltas:
        deltas = league.perGameDelta(payouts=options.payouts)
        writer = excelAutofit(deltas, "Deltas", writer)
        writer.sheets["Deltas"].freeze_panes(0, 1)
        writer.sheets["Deltas"].conditional_format(
            "B2:" + chr(ord("A") + deltas.shape[1]) + str(deltas.shape[0] + 1),
            {
                "type": "3_color_scale",
                "min_color": "#FF6347",
                "mid_color": "#FFD700",
                "max_color": "#3CB371",
            },
        )

    writer.save()
    os.system(
        'touch -t {} "{}"'.format(
            datetime.datetime.now().strftime("%Y%m%d%H%M"),
            "/".join(options.output.split("/")[:-2]),
        )
    )
    if options.email:
        try:
            sendEmail(
                "Fantasy Football Projections for " + options.name,
                "Best of luck to you this fantasy football season!!!",
                options.email,
                options.output
                + "FantasyFootballProjections_{}Week{}.xlsx".format(
                    datetime.datetime.now().strftime("%A"), options.week
                ),
            )
        except:
            print(
                "Couldn't email results, maybe no wifi...\nResults saved to "
                + options.output
                + "FantasyFootballProjections_{}Week{}.xlsx".format(
                    datetime.datetime.now().strftime("%A"), options.week
                )
            )


if __name__ == "__main__":
    main()<|MERGE_RESOLUTION|>--- conflicted
+++ resolved
@@ -438,160 +438,6 @@
                 ]
             ]
         else:
-<<<<<<< HEAD
-            page = lg.yhandler.get_players_raw(lg_id,page_ind*25,'A')['fantasy_content']['league'][1]['players']
-        if page == []:
-            break
-        for player_ind in range(page['count']):
-            player = [field for field in page[str(player_ind)]['player'][0] if type(field) == dict]
-            vals = {}
-            for field in player:
-                vals.update(field)
-            vals['name'] = vals['name']['full']
-            vals['eligible_positions'] = [pos['position'] for pos in vals['eligible_positions']]
-            vals['bye_weeks'] = vals['bye_weeks']['week']
-            rosters.append(vals)
-    rosters = pd.DataFrame(rosters)
-    rosters.player_id = rosters.player_id.astype(int)
-    if not week:
-        week = lg.current_week()
-    selected = pd.DataFrame(columns=['player_id','selected_position','fantasy_team'])
-    for team in teams:
-        tm = lg.to_team(team['team_key'])
-        players = pd.DataFrame(tm.roster(week))
-        if players.shape[0] == 0:
-            continue
-        if (~players.player_id.isin(rosters.player_id)).any():
-            print('Some players are missing... ' + ', '.join(players.loc[~players.player_id.isin(rosters.player_id),'name']))
-        players['fantasy_team'] = team['name']
-        selected = selected.append(players[['player_id','selected_position','fantasy_team']],ignore_index=True,sort=False)
-    rosters = pd.merge(left=rosters,right=selected,how='left',on='player_id')
-    if 'fantasy_team' not in rosters.columns:
-        rosters['fantasy_team'] = None
-    rosters.loc[rosters.player_id == 100014,'name'] += ' Rams'
-    rosters.loc[rosters.player_id == 100024,'name'] += ' Chargers'
-    rosters.loc[rosters.player_id == 100020,'name'] += ' Jets'
-    rosters.loc[rosters.player_id == 100019,'name'] += ' Giants'
-    rosters = pd.merge(left=rosters,right=nfl_teams[['abbrev','name']],how='left',on='name')
-    rosters.loc[~rosters.abbrev.isnull(),'name'] = rosters.loc[~rosters.abbrev.isnull(),'abbrev']
-    """ CONVERT THIS LATER TO USE W/R/T ITSELF!!! """
-    rosters['position'] = rosters.eligible_positions.apply(lambda x: [pos for pos in x if pos not in ['W/R/T','W/T']])
-    inds = rosters.position.apply(len) == 0
-    rosters.loc[inds,'position'] = 'TE'
-    rosters.loc[~inds,'position'] = rosters.loc[~inds,'position'].apply(lambda x: x[0])
-    rosters = rosters[['name','eligible_positions','selected_position','status',
-    'player_id','editorial_team_abbr','fantasy_team','position']]
-    return rosters
-
-def get_games(start,finish):
-    if type(start) != int:
-        start = int(start)
-    if type(finish) != int:
-        finish = int(finish)
-    stats = pd.DataFrame(columns=['boxscore','season','week','team','opponent','points_allowed'])
-    for season in range(start//100,finish//100 + 1):
-        start_week = start%100 if season == start//100 else 1
-        end_week = finish%100 if season == finish//100 else 17
-        uris = Boxscores(start_week,season,end_week).games
-        for week in uris:
-            print(week)
-            for game in uris[week]:
-                box = Boxscore(game['boxscore'])
-                time.sleep(10) # Gating SportsReference requests (limit is 20/minute, jail for an hour penalty)
-                """ Blank rosters due to weird team name changes """
-                if len(box.home_players) == 0 or len(box.away_players) == 0:
-                    print('BLANK ROSTER FOR ' + game['boxscore'] + '!!!')
-                for player in box.home_players:
-                    stats = stats.append(player.dataframe,sort=False)
-                stats.loc[stats.team.isnull(),'team'] = box.home_abbreviation
-                stats.loc[stats.opponent.isnull(),'opponent'] = box.away_abbreviation
-                stats.loc[stats.points_allowed.isnull(),'points_allowed'] = box.away_points
-                for player in box.away_players:
-                    stats = stats.append(player.dataframe,sort=False)
-                stats.loc[stats.team.isnull(),'team'] = box.away_abbreviation
-                stats.loc[stats.opponent.isnull(),'opponent'] = box.home_abbreviation
-                stats.loc[stats.points_allowed.isnull(),'points_allowed'] = box.home_points
-                stats.loc[stats.season.isnull(),'season'] = season
-                stats.loc[stats.week.isnull(),'week'] = int(week.split('-')[0])
-                stats.loc[stats.boxscore.isnull(),'boxscore'] = game['boxscore']
-    stats = stats.reset_index().rename(index=str,columns={'index':'player_id'}).fillna(0.0)
-    stats.team = stats.team.str.upper()
-    stats.opponent = stats.opponent.str.upper()
-
-    names = []
-    for letter in range(65,91):
-        response = requests.get('https://www.pro-football-reference.com/players/' + chr(letter),verify=False)
-        names.extend(response.text.split('<div class="section_content" id="div_players">\n\t    <p>')[-1].split('</p>\n\t\t\n')[0].split('</p><p>'))
-        time.sleep(10)
-    names = pd.DataFrame({'raw':names})
-    names['player_id'] = names.raw.str.split('href="').str[-1].str.split('">')\
-    .str[0].str.split('/').str[-1].str.split('.htm').str[0]
-    names['name'] = names.raw.str.split('.htm">').str[-1].str.split('</a>').str[0]
-    names['position'] = names.raw.str.split('\(').str[-1].str.split('\)').str[0]
-    names.loc[names.name == 'Logan Thomas','position'] = 'TE'
-    names.loc[names.name == 'Cordarrelle Patterson','position'] = 'RB'
-    del names['raw']
-
-    stats = pd.merge(left=stats,right=names,how='left',on='player_id')
-
-    rosters = pd.DataFrame(columns=['raw','real_abbrev'])
-    for team in nfl_teams.real_abbrev.unique():
-        response = requests.get('https://www.pro-football-reference.com/teams/{}/{}_roster.htm'.format(team.lower(),finish//100),verify=False)
-        rosters = rosters.append(pd.DataFrame({'raw':response.text.split('</thead>\n<tbody><tr >')[-1]\
-        .split('</tr>\n</tbody><tfoot>')[0].split('</tr>\n<tr >')}),ignore_index=True,sort=False)
-        rosters.real_abbrev = rosters.real_abbrev.fillna(team)
-        time.sleep(10)
-    rosters['player_id'] = rosters.raw.str.split('</td>').str[0].str.split('.htm">').str[0].str.split('/').str[-1]
-    rosters['name'] = rosters.raw.str.split('</td>').str[0].str.split('.htm">').str[-1].str.split('</a>').str[0]
-    rosters['age'] = rosters.raw.str.split('</td>').str[1].str.split('>').str[-1]
-    rosters['position'] = rosters.raw.str.split('</td>').str[2].str.split('>').str[-1]
-    rosters['games'] = rosters.raw.str.split('</td>').str[3].str.split('>').str[-1]
-    rosters['games_started'] = rosters.raw.str.split('</td>').str[4].str.split('>').str[-1]
-    rosters['weight'] = rosters.raw.str.split('</td>').str[5].str.split('>').str[-1]
-    rosters['height'] = rosters.raw.str.split('</td>').str[6].str.split('>').str[-1]
-    rosters['birthdate'] = rosters.raw.str.split('</td>').str[8].str.split('>').str[-1]
-    rosters['years'] = rosters.raw.str.split('</td>').str[9].str.split('>').str[-1]
-    rosters['drafted'] = rosters.raw.str.split('</td>').str[11].str.split('data-stat="draft_info" >')\
-    .str[-1].str.split(' / <a href="https://www.pro-football-reference.com/years/').str[0]
-    del rosters['raw']
-
-    stats = pd.merge(left=stats,right=rosters,how='left',on=['player_id','name','position'])
-
-    stats = pd.merge(left=stats,right=nfl_teams[['abbrev','real_abbrev']]\
-    .rename(columns={'abbrev':'current_team'}),how='inner',on='real_abbrev')
-    del stats['real_abbrev']
-
-    to_fix = ~stats.position.isin(['QB','RB','WR','TE','K']) & \
-    (stats.position.str.contains('QB') | \
-    stats.position.str.contains('WR') | \
-    stats.position.str.contains('RB') | \
-    stats.position.str.contains('TE') | \
-    stats.position.str.contains('K'))
-    if to_fix.any():
-        print(stats.loc[to_fix,['player_id','name','position']])
-
-    """ Modified the sportsreference boxscore source code to account for weird team abbreviations... """
-    defenses = stats.loc[~stats.position.isin(['QB','RB','WR','TE','K'])]\
-    .groupby(['boxscore','season','week','team','opponent','points_allowed']).sum().reset_index()
-    defenses = pd.merge(left=defenses,right=nfl_teams[['abbrev','real_abbrev']],how='inner',left_on='team',right_on='real_abbrev')
-    defenses['name'] = defenses['abbrev']
-    defenses['player_id'] = defenses['name']
-    del defenses['abbrev'], defenses['real_abbrev']
-    defenses['position'] = 'DEF'
-    defenses['current_team'] = defenses['name']
-    defenses = defenses[[col for col in stats.columns if col in defenses.columns]]
-    stats = stats.loc[stats.position.isin(['QB','RB','WR','TE','K'])]
-    stats = stats.append(defenses,ignore_index=True)
-    return stats
-
-def get_rates(rosters,start,as_of,num_sims=10000,reference_games=16,\
-basaloppqbtime=[1.0,0.0,0.0,0.0],tot=None,war_sim=True):
-    if as_of//100 < latest_season:
-        prev = as_of//100*100 + 17
-    else:
-        prev = as_of - 1 - (83 if as_of%100 == 1 else 0)
-    if type(tot) != pd.core.frame.DataFrame:
-=======
             self.nfl_schedule_sportsref = pd.DataFrame(
                 columns=[
                     "season",
@@ -815,7 +661,6 @@
         Args:
             start (int): year and number of the first week of interest (YYYYWW, e.g. 202102 = week 2 of 2021).
             finish (int): year and number of the last week of interest (YYYYWW, e.g. 202307 = week 7 of 2023)).
->>>>>>> 7bacf2b9
         
         Returns:
             pd.DataFrame: dataframe containing player statistics for games during the timespan of interest.
@@ -1398,93 +1243,6 @@
                         "Roster percentage query crapped out... Waiting 30 seconds and trying again..."
                     )
                     time.sleep(30)
-<<<<<<< HEAD
-            if '0' in matchup.keys():
-                schedule = schedule.append(pd.DataFrame({'week':[week],\
-                'team_1':[matchup['0']['matchup']['0']['teams']['0']['team'][0][2]['name']],\
-                'team_2':[matchup['0']['matchup']['0']['teams']['1']['team'][0][2]['name']],\
-                'score_1':[matchup['0']['matchup']['0']['teams']['0']['team'][1]['team_points']['total']],\
-                'score_2':[matchup['0']['matchup']['0']['teams']['1']['team'][1]['team_points']['total']]}),ignore_index=True)
-    
-    """ MANY MILE POSTSEASON """
-    if as_of//100 == 2021 and as_of%100 >= 15 and (schedule.team_1.isin(['The Algorithm']).any() or schedule.team_2.isin(['The Algorithm']).any()):
-        schedule = schedule.loc[~schedule.week.isin([15,16,17]) | ~schedule.team_1.isin(['The Algorithm',\
-        '69ers','Football Cream','Wankstas',"The Adam's Family",'Sunday ShNoz'])].reset_index(drop=True)
-        schedule = schedule.append(pd.DataFrame({'week':[15,15,16,16,17],\
-        'team_1':["The Adam's Family",'Football Cream','Wankstas',"The Adam's Family",'Sunday ShNoz'],\
-        'team_2':['The Algorithm','Sunday ShNoz','Sunday ShNoz','69ers','69ers'],\
-        'score_1':[54.28,115.80,126.16,119.60,0.00],'score_2':[119.45,101.46,65.86,98.24,0.00]}),ignore_index=True,sort=False)
-    elif as_of//100 == 2022 and as_of%100 >= 15 and (schedule.team_1.isin(['The Algorithm']).any() or schedule.team_2.isin(['The Algorithm']).any()):
-        schedule = schedule.loc[~schedule.week.isin([15,16,17]) | ~schedule.team_1.isin(['69ers',\
-        'Chase-ing a Dream','Crotch de Fuego','Christian Murder Force','All About the D','The Sofa Kings'])].reset_index(drop=True)
-        schedule = schedule.append(pd.DataFrame({'week':[15,15,16,16,17],\
-        'team_1':['Crotch de Fuego','Christian Murder Force','Crotch de Fuego','Christian Murder Force','Crotch de Fuego'],\
-        'team_2':['Chase-ing a Dream','69ers','The Sofa Kings','All About the D','Christian Murder Force'],\
-        'score_1':[90.44,103.46,85.60,82.80,71.86],'score_2':[92.30,117.74,90.80,114.08,126.00]}),ignore_index=True,sort=False)
-    """ MANY MILE POSTSEASON """
-    
-    switch = schedule.team_1 > schedule.team_2
-    schedule.loc[switch,'temp'] = schedule.loc[switch,'team_1']
-    schedule.loc[switch,'team_1'] = schedule.loc[switch,'team_2']
-    schedule.loc[switch,'team_2'] = schedule.loc[switch,'temp']
-    schedule.loc[switch,'temp'] = schedule.loc[switch,'score_1']
-    schedule.loc[switch,'score_1'] = schedule.loc[switch,'score_2']
-    schedule.loc[switch,'score_2'] = schedule.loc[switch,'temp']
-    schedule = schedule[['week','team_1','team_2','score_1','score_2']]\
-    .drop_duplicates().sort_values(by=['week','team_1','team_2']).reset_index(drop=True)
-    schedule[['score_1','score_2']] = schedule[['score_1','score_2']].astype(float)
-    team_name = [team['name'] for team in teams if team['team_key'] == lg.team_key()][0]
-    schedule['me'] = (schedule['team_1'] == team_name) | (schedule['team_2'] == team_name)
-    if as_of:
-        schedule.loc[schedule.week > as_of%100,'score_1'] = 0.0
-        schedule.loc[schedule.week > as_of%100,'score_2'] = 0.0
-        if latest_season > as_of//100 or as_of%100 < lg.current_week():
-            schedule.loc[schedule.week == as_of%100,'score_1'] = 0.0
-            schedule.loc[schedule.week == as_of%100,'score_2'] = 0.0
-    return schedule
-
-def bye_weeks(season):
-    byes = pd.DataFrame(columns=['current_team','bye_week'])
-    for team in nfl_schedule.abbrev.unique():
-        bye_week = 1
-        while ((nfl_schedule.abbrev == team) & (nfl_schedule.season == season) & (nfl_schedule.week == bye_week)).any():
-            bye_week += 1
-        byes = byes.append({'current_team':team,'bye_week':bye_week},ignore_index=True)
-    return byes
-
-def starters(rosters,week,as_of=None,basaloppqbtime=[1.0,0.0,0.0,0.0]):
-    global lg
-    refresh_oauth()
-    if not as_of:
-        as_of = latest_season*100 + lg.current_week()
-    rosters = pd.merge(left=rosters,right=nfl_schedule.loc[(nfl_schedule.season == as_of//100) & \
-    (nfl_schedule.week == week)],how='left',left_on='current_team',right_on='abbrev')
-    rosters['opp_factor'] = basaloppqbtime[1]*(rosters['opp_elo'] - 1)
-    rosters['qb_factor'] = basaloppqbtime[2]*(rosters['qb_elo'] - 1)
-    rosters['game_factor'] = basaloppqbtime[0] + rosters['opp_factor'] + rosters['qb_factor']
-    rosters['points_avg'] *= rosters['game_factor'].fillna(1.0)
-    """ WAR is linear with points_avg, but slope/intercept depends on position """
-    """ Harder to characterize how WAR varies with points_stdev, ignoring for now... """
-    rosters = rosters.sort_values(by='points_avg',ascending=False)
-    # rosters = rosters.sort_values(by='WAR',ascending=False)
-    rosters['starter'] = False
-    rosters['injured'] = rosters.until >= week
-    if week == as_of%100 and as_of//100 == latest_season \
-    and datetime.datetime.now().month > 8: # Careful when your draft is in September...
-        cutoff = datetime.datetime.now()
-        if datetime.datetime.now().hour < 20:
-            cutoff -= datetime.timedelta(days=1)
-        completed = nfl_schedule.loc[(nfl_schedule.season == as_of//100) & \
-        (nfl_schedule.week == week) & (nfl_schedule.date < cutoff),'abbrev'].tolist()
-        for team in teams:
-            started = rosters.loc[(rosters.selected_position != 'BN') & \
-            (rosters.fantasy_team == team['name']) & rosters.current_team.isin(completed)]
-            not_available = rosters.loc[(rosters.selected_position == 'BN') & \
-            (rosters.fantasy_team == team['name']) & rosters.current_team.isin(completed)]
-            num_pos = {pos['roster_position']['position']:pos['roster_position']['count'] - \
-            sum(started.selected_position == pos['roster_position']['position']) \
-            for pos in settings['roster_positions'] if pos['roster_position']['position'] not in ['W/R/T','W/T','BN','IR']}
-=======
             for player_ind in range(pcts["count"]):
                 player = pcts[str(player_ind)]["player"]
                 player_id = [
@@ -1948,7 +1706,6 @@
                 if pos["roster_position"]["position"]
                 not in ["W/R/T", "W/T", "BN", "IR"]
             }
->>>>>>> 7bacf2b9
             for pos in num_pos:
                 for num in range(num_pos[pos]):
                     self.players.loc[
@@ -2270,22 +2027,6 @@
                 on="team",
             )
             playoffs.score = playoffs.score.fillna(0.0)
-<<<<<<< HEAD
-            playoffs = pd.merge(left=playoffs,right=projections.loc[projections.week == int(settings['playoff_start_week']),\
-            ['fantasy_team','points_avg','points_stdev']].rename(columns={'fantasy_team':'team'}),how='left',on='team')
-            playoffs.points_avg = playoffs.points_avg.fillna(0.0)
-            playoffs.points_stdev = playoffs.points_stdev.fillna(0.0)
-            playoffs.loc[playoffs.seed == 0,'matchup'] = 0
-            playoffs.loc[playoffs.seed == 1,'matchup'] = 1
-            playoffs.loc[playoffs.seed.isin([2,5]),'matchup'] = 2
-            playoffs.loc[playoffs.seed.isin([3,4]),'matchup'] = 3
-            playoffs['sim'] = np.random.normal(loc=0,scale=1,size=playoffs.shape[0])*playoffs.points_stdev + playoffs.points_avg + playoffs.score
-            playoffs = playoffs.sort_values(by=['num_sim','matchup','sim'],ascending=[True,True,False])\
-            .drop_duplicates(subset=['num_sim','matchup'],keep='first').reset_index(drop=True)
-            del playoffs['matchup'], playoffs['sim'], playoffs['score'], playoffs['points_avg'], playoffs['points_stdev']
-            if settings['uses_playoff_reseeding']:
-                playoffs = playoffs.sort_values(by=['num_sim','seed'],ascending=True).reset_index(drop=True)
-=======
             playoffs = pd.merge(
                 left=playoffs,
                 right=projections.loc[
@@ -2332,7 +2073,6 @@
                 consolation["points_avg"],
                 consolation["points_stdev"],
             )
->>>>>>> 7bacf2b9
             if algorithm:
                 many_mile = pd.merge(
                     left=many_mile,
@@ -2346,164 +2086,6 @@
                     on="team",
                 )
                 many_mile.score = many_mile.score.fillna(0.0)
-<<<<<<< HEAD
-                many_mile = pd.merge(left=many_mile,right=projections.loc[projections.week == int(settings['playoff_start_week']),\
-                ['fantasy_team','points_avg','points_stdev']].rename(columns={'fantasy_team':'team'}),how='left',on='team')
-                many_mile.points_avg = many_mile.points_avg.fillna(0.0)
-                many_mile.points_stdev = many_mile.points_stdev.fillna(0.0)
-                many_mile.loc[many_mile.seed == 11,'matchup'] = 0
-                many_mile.loc[many_mile.seed == 10,'matchup'] = 1
-                many_mile.loc[many_mile.seed.isin([6,9]),'matchup'] = 2
-                many_mile.loc[many_mile.seed.isin([7,8]),'matchup'] = 3
-                many_mile['sim'] = np.random.normal(loc=0,scale=1,size=many_mile.shape[0])*many_mile.points_stdev + many_mile.points_avg + many_mile.score
-                many_mile = many_mile.sort_values(by=['num_sim','matchup','sim'],ascending=True).drop_duplicates(subset=['num_sim','matchup'],keep='first')
-                del many_mile['matchup'], many_mile['sim'], many_mile['score'], many_mile['points_avg'], many_mile['points_stdev']
-        playoffs = pd.merge(left=playoffs,right=scores.loc[scores.week == int(settings['playoff_start_week']) + \
-        int(settings['num_playoff_teams'] == '6'),['team','score']],how='left',on='team')
-        playoffs.score = playoffs.score.fillna(0.0)
-        playoffs = pd.merge(left=playoffs,right=projections.loc[projections.week == int(settings['playoff_start_week']) + \
-        int(settings['num_playoff_teams'] == '6'),['fantasy_team','points_avg','points_stdev']]\
-        .rename(columns={'fantasy_team':'team'}),how='left',on='team')
-        playoffs.points_avg = playoffs.points_avg.fillna(0.0)
-        playoffs.points_stdev = playoffs.points_stdev.fillna(0.0)
-        playoffs['seed'] = playoffs.index%4
-        playoffs.loc[playoffs.seed.isin([0,3]),'matchup'] = 0
-        playoffs.loc[playoffs.seed.isin([1,2]),'matchup'] = 1
-        playoffs['sim'] = np.random.normal(loc=0,scale=1,size=playoffs.shape[0])*playoffs.points_stdev + playoffs.points_avg + playoffs.score
-        consolation = playoffs.sort_values(by=['num_sim','matchup','sim'],ascending=True)\
-        .drop_duplicates(subset=['num_sim','matchup'],keep='first').reset_index(drop=True)
-        playoffs = playoffs.sort_values(by=['num_sim','matchup','sim'],ascending=[True,True,False])\
-        .drop_duplicates(subset=['num_sim','matchup'],keep='first').reset_index(drop=True)
-        del playoffs['matchup'], playoffs['sim'], playoffs['score'], playoffs['points_avg'], playoffs['points_stdev'], \
-        consolation['matchup'], consolation['sim'], consolation['score'], consolation['points_avg'], consolation['points_stdev']
-        if algorithm:
-            many_mile = pd.merge(left=many_mile,right=scores.loc[scores.week == int(settings['playoff_start_week']) + \
-            int(settings['num_playoff_teams'] == '6'),['team','score']],how='left',on='team')
-            many_mile.score = many_mile.score.fillna(0.0)
-            many_mile = pd.merge(left=many_mile,right=projections.loc[projections.week == int(settings['playoff_start_week']) + \
-            int(settings['num_playoff_teams'] == '6'),['fantasy_team','points_avg','points_stdev']]\
-            .rename(columns={'fantasy_team':'team'}),how='left',on='team')
-            many_mile.points_avg = many_mile.points_avg.fillna(0.0)
-            many_mile.points_stdev = many_mile.points_stdev.fillna(0.0)
-            many_mile['seed'] = many_mile.index%4
-            many_mile.loc[many_mile.seed.isin([0,3]),'matchup'] = 0
-            many_mile.loc[many_mile.seed.isin([1,2]),'matchup'] = 1
-            many_mile['sim'] = np.random.normal(loc=0,scale=1,size=many_mile.shape[0])*many_mile.points_stdev + many_mile.points_avg + many_mile.score
-            many_mile = many_mile.sort_values(by=['num_sim','matchup','sim'],ascending=True).drop_duplicates(subset=['num_sim','matchup'],keep='first')
-            del many_mile['matchup'], many_mile['sim'], many_mile['score'], many_mile['points_avg'], many_mile['points_stdev']
-        playoffs = pd.merge(left=playoffs,right=scores.loc[scores.week == int(settings['playoff_start_week']) + \
-        1 + int(settings['num_playoff_teams'] == '6'),['team','score']],how='left',on='team')
-        playoffs.score = playoffs.score.fillna(0.0)
-        playoffs = pd.merge(left=playoffs,right=projections.loc[projections.week == int(settings['playoff_start_week']) + \
-        1 + int(settings['num_playoff_teams'] == '6'),['fantasy_team','points_avg','points_stdev']]\
-        .rename(columns={'fantasy_team':'team'}),how='left',on='team')
-        playoffs.points_avg = playoffs.points_avg.fillna(0.0)
-        playoffs.points_stdev = playoffs.points_stdev.fillna(0.0)
-        playoffs['sim'] = np.random.normal(loc=0,scale=1,size=playoffs.shape[0])*playoffs.points_stdev + playoffs.points_avg + playoffs.score
-        runner_up = playoffs.sort_values(by=['num_sim','sim'],ascending=True)\
-        .drop_duplicates(subset=['num_sim'],keep='first')
-        winner = playoffs.sort_values(by=['num_sim','sim'],ascending=[True,False])\
-        .drop_duplicates(subset=['num_sim'],keep='first')
-        consolation = pd.merge(left=consolation,right=scores.loc[scores.week == int(settings['playoff_start_week']) + \
-        1 + int(settings['num_playoff_teams'] == '6'),['team','score']],how='left',on='team')
-        consolation.score = consolation.score.fillna(0.0)
-        consolation = pd.merge(left=consolation,right=projections.loc[projections.week == int(settings['playoff_start_week']) + \
-        1 + int(settings['num_playoff_teams'] == '6'),['fantasy_team','points_avg','points_stdev']]\
-        .rename(columns={'fantasy_team':'team'}),how='inner',on='team')
-        consolation['sim'] = np.random.normal(loc=0,scale=1,size=consolation.shape[0])*consolation.points_stdev + consolation.points_avg + consolation.score
-        third = consolation.sort_values(by=['num_sim','sim'],ascending=[True,False])\
-        .drop_duplicates(subset=['num_sim'],keep='first')
-        if algorithm:
-            many_mile = pd.merge(left=many_mile,right=scores.loc[scores.week == int(settings['playoff_start_week']) + \
-            1 + int(settings['num_playoff_teams'] == '6'),['team','score']],how='left',on='team')
-            many_mile.score = many_mile.score.fillna(0.0)
-            many_mile = pd.merge(left=many_mile,right=projections.loc[projections.week == int(settings['playoff_start_week']) + \
-            1 + int(settings['num_playoff_teams'] == '6'),['fantasy_team','points_avg','points_stdev']]\
-            .rename(columns={'fantasy_team':'team'}),how='left',on='team')
-            many_mile.points_avg = many_mile.points_avg.fillna(0.0)
-            many_mile.points_stdev = many_mile.points_stdev.fillna(0.0)
-            many_mile['sim'] = np.random.normal(loc=0,scale=1,size=many_mile.shape[0])*many_mile.points_stdev + many_mile.points_avg + many_mile.score
-            many_mile = many_mile.sort_values(by=['num_sim','sim'],ascending=True)\
-            .drop_duplicates(subset=['num_sim'],keep='first')
-        final_probs = pd.merge(left=pd.merge(left=winner.groupby('team').size().to_frame('winner').reset_index(),\
-        right=runner_up.groupby('team').size().to_frame('runner_up').reset_index(),how='outer',on='team'),\
-        right=third.groupby('team').size().to_frame('third').reset_index(),how='outer',on='team')
-        if algorithm:
-            final_probs = pd.merge(left=final_probs,right=many_mile.groupby('team')\
-            .size().to_frame('many_mile').reset_index(),how='outer',on='team')
-            final_probs['many_mile'] /= many_mile.shape[0]
-            final_probs['many_mile'] = final_probs['many_mile'].fillna(0.0)
-        final_probs['winner'] /= winner.shape[0]
-        final_probs['runner_up'] /= runner_up.shape[0]
-        final_probs['third'] /= third.shape[0]
-        final_probs['winner'] = final_probs['winner'].fillna(0.0)
-        final_probs['runner_up'] = final_probs['runner_up'].fillna(0.0)
-        final_probs['third'] = final_probs['third'].fillna(0.0)
-    else:
-        final_probs = pd.DataFrame(columns=['team','winner','runner_up','third','many_mile'])
-    schedule = schedule_sims.groupby(['week','team_1','team_2']).mean().reset_index()
-    schedule['points_avg_1'] = round(schedule['points_avg_1'],1)
-    schedule['points_stdev_1'] = round(schedule['points_stdev_1'],1)
-    schedule['points_avg_2'] = round(schedule['points_avg_2'],1)
-    schedule['points_stdev_2'] = round(schedule['points_stdev_2'],1)
-    standings = pd.merge(left=standings.groupby('team').mean().reset_index()\
-    .rename(index=str,columns={'wins':'wins_avg','points':'points_avg'}),\
-    right=standings[['team','wins','points']].groupby('team').std().reset_index()\
-    .rename(index=str,columns={'wins':'wins_stdev','points':'points_stdev'}),\
-    how='inner',on='team')
-    standings = pd.merge(left=standings,right=final_probs,how='left',on='team')
-    standings['winner'] = standings['winner'].fillna(0.0)
-    standings['runner_up'] = standings['runner_up'].fillna(0.0)
-    standings['third'] = standings['third'].fillna(0.0)
-    if algorithm:
-        standings['many_mile'] = standings['many_mile'].fillna(0.0)
-    scores = schedule_sims[['team_1','sim_1']].rename(index=str,columns={'team_1':'team','sim_1':'sim'})\
-    .append(schedule_sims[['team_2','sim_2']].rename(index=str,columns={'team_2':'team','sim_2':'sim'}),\
-    ignore_index=True).groupby('team')
-    standings = pd.merge(left=standings,right=scores.sim.mean().reset_index()\
-    .rename(columns={'sim':'per_game_avg'}),how='inner',on='team')
-    standings = pd.merge(left=standings,right=scores.sim.std().reset_index()\
-    .rename(columns={'sim':'per_game_stdev'}),how='inner',on='team')
-    standings['per_game_fano'] = standings['per_game_stdev']/standings['per_game_avg']
-    if postseason:
-        standings['earnings'] = round(standings['winner']*payouts[0] + \
-        standings['runner_up']*payouts[1] + standings['third']*payouts[2],2)
-    standings = standings.sort_values(by=['earnings' if postseason else 'playoffs'] + \
-    (['many_mile'] if 'many_mile' in standings.columns.tolist() else []),\
-    ascending=[False] + ([True] if 'many_mile' in standings.columns.tolist() else []))
-    standings['wins_avg'] = round(standings['wins_avg'],3)
-    standings['wins_stdev'] = round(standings['wins_stdev'],3)
-    standings['points_avg'] = round(standings['points_avg'],1)
-    standings['points_stdev'] = round(standings['points_stdev'],1)
-    standings['per_game_avg'] = round(standings['per_game_avg'],1)
-    standings['per_game_stdev'] = round(standings['per_game_stdev'],1)
-    standings['per_game_fano'] = round(standings['per_game_fano'],3)
-    return schedule, standings
-
-def possible_pickups(rosters,available,schedule,as_of=None,num_sims=1000,\
-focus_on=[],exclude=[],limit_per=10,team_name=None,postseason=True,\
-verbose=True,basaloppqbtime=[1.0,0.0,0.0,0.0],payouts=[800,300,100]):
-    global lg
-    refresh_oauth()
-    orig_standings = season_sims(rosters,schedule,num_sims,False,as_of,\
-    postseason=postseason,basaloppqbtime=basaloppqbtime,payouts=payouts)[1]
-    added_value = pd.DataFrame(columns=['player_to_drop','player_to_add','wins_avg',\
-    'wins_stdev','points_avg','points_stdev','per_game_avg','per_game_stdev',\
-    'per_game_fano','playoffs','playoff_bye'] + (['winner','runner_up','third','earnings'] + \
-    (['many_mile'] if schedule.team_1.isin(['The Algorithm']).any() \
-    or schedule.team_2.isin(['The Algorithm']).any() else []) if postseason else []))
-    if not team_name:
-        team_name = [team['name'] for team in teams if team['team_key'] == lg.team_key()][0]
-    players_to_drop = rosters.loc[rosters.fantasy_team == team_name]
-    if players_to_drop.name.isin(focus_on).sum() > 0:
-        players_to_drop = players_to_drop.loc[players_to_drop.name.isin(focus_on)]
-    if players_to_drop.name.isin(exclude).sum() > 0:
-        players_to_drop = players_to_drop.loc[~players_to_drop.name.isin(exclude)]
-    for my_player in players_to_drop.name:
-        refresh_oauth(55)
-        if players_to_drop.loc[players_to_drop.name == my_player,'until'].values[0] >= as_of%100:
-            possible = available.loc[~available.name.str.contains('Average_')]
-=======
                 many_mile = pd.merge(
                     left=many_mile,
                     right=projections.loc[
@@ -2678,7 +2260,6 @@
             final_probs["winner"] = final_probs["winner"].fillna(0.0)
             final_probs["runner_up"] = final_probs["runner_up"].fillna(0.0)
             final_probs["third"] = final_probs["third"].fillna(0.0)
->>>>>>> 7bacf2b9
         else:
             final_probs = pd.DataFrame(
                 columns=["team", "winner", "runner_up", "third", "many_mile"]
@@ -3578,11 +3159,7 @@
         filename (str, optional): location of a file to be attached to the email, defaults to None.
     """
     message = MIMEMultipart()
-<<<<<<< HEAD
-    message["From"] = os.environ['EMAIL_SENDER']
-=======
     message["From"] = os.environ["EMAIL_SENDER"]
->>>>>>> 7bacf2b9
     message["To"] = address
     message["Subject"] = subject
     message.attach(MIMEText(body + "\n\n", "plain"))
@@ -3597,48 +3174,6 @@
         message.attach(part)
     text = message.as_string()
     context = ssl.create_default_context()
-<<<<<<< HEAD
-    with smtplib.SMTP_SSL("smtp.gmail.com",465,context=context) as server:
-        server.login(os.environ['EMAIL_SENDER'],os.environ['EMAIL_PW'])
-        server.sendmail(os.environ['EMAIL_SENDER'],address,text)
-
-def main():
-    parser = optparse.OptionParser()
-    parser.add_option('--earliest',action="store",dest="earliest",help="earliest week of stats being considered, e.g. 201807 corresponds to week 7 of the 2018 season")
-    parser.add_option('--as_of',action="store",dest="as_of",help="week to project the season from, e.g. 201912 corresponds to week 12 of the 2019 season")
-    parser.add_option('--name',action="store",dest="name",help="name of team to analyze in the case of multiple teams in a single season")
-    parser.add_option('--games',action="store",dest="games",help="number of games to build each player's prior off of")
-    parser.add_option('--basaloppqbtime',action="store",dest="basaloppqbtime",help="scaling factors for basal/opponent/quarterback/time factors, comma-separated string of values")
-    parser.add_option('--sims',action="store",dest="sims",help="number of season simulations")
-    parser.add_option('--payouts',action="store",dest="payouts",help="comma separated string containing integer payouts for 1st, 2nd, and 3rd")
-    parser.add_option('--injurytries',action="store",dest="injurytries",help="number of times to try pulling injury statuses before rolling with it")
-    parser.add_option('--rosterpcts',action="store_true",dest="rosterpcts",help="whether to pull roster percentages for each player")
-    parser.add_option('--pickups',action="store",dest="pickups",help='assess possible free agent pickups for the players specified ("all" will analyze all possible pickups)')
-    parser.add_option('--adds',action="store_true",dest="adds",help="whether to assess possible free agent adds")
-    parser.add_option('--drops',action="store_true",dest="drops",help="whether to assess possible drops")
-    parser.add_option('--trades',action="store",dest="trades",help='assess possible trades for the players specified ("all" will analyze all possible trades)')
-    parser.add_option('--given',action="store",dest="given",help='given players to start with for multi-player trades')
-    parser.add_option('--deltas',action="store_true",dest="deltas",help="whether to assess deltas for each matchup of the current week")
-    parser.add_option('--output',action="store",dest="output",help="where to save the final projections spreadsheet")
-    parser.add_option('--email',action="store",dest="email",help="where to send the final projections spreadsheet")
-    options,args = parser.parse_args()
-    if not options.as_of:
-        establish_oauth(season=latest_season,name=options.name)
-        options.as_of = 100*latest_season + lg.current_week()
-    else:
-        establish_oauth(season=int(options.as_of)//100,name=options.name)
-    if not options.name:
-        options.name = [team['name'] for team in teams if team['team_key'] == lg.team_key()][0]
-    if not options.earliest:
-        prior_list = [40, 40, 39, 39, 28, 29, 31, 32, 33, 34, 35, 25, 26, 27, 28, 29, 29] # Need to optimize week 17 still!!!
-        prior = prior_list[int(options.as_of)%100 - 1]
-        options.earliest = int(options.as_of) - prior//17*100 - prior%17
-        if (options.earliest%100 == 0) | (options.earliest%100 > 50):
-            options.earliest -= 83
-    if not options.games:
-        games_list = [51, 51, 50, 50, 39, 40, 40, 41, 41, 42, 42, 34, 36, 39, 42, 44, 44] # Need to optimize week 17 still!!!
-        options.games = games_list[int(options.as_of)%100 - 1]
-=======
     with smtplib.SMTP_SSL("smtp.gmail.com", 465, context=context) as server:
         server.login(os.environ["EMAIL_SENDER"], os.environ["EMAIL_PW"])
         server.sendmail(os.environ["EMAIL_SENDER"], address, text)
@@ -3750,7 +3285,6 @@
         options.season = int(options.season)
     if str(options.week).isnumeric():
         options.week = int(options.week)
->>>>>>> 7bacf2b9
     if options.basaloppqbtime:
         try:
             options.basaloppqbtime = [float(val) for val in options.basaloppqbtime]
@@ -3760,15 +3294,6 @@
     if str(options.injurytries).isnumeric():
         options.injurytries = int(options.injurytries)
     else:
-<<<<<<< HEAD
-        opp_list = [0.1, 0.1, 0.1, 0.1, 0.1, 0.1, 0.15, 0.3, 0.4, 0.4, 0.4, 0.4, 0.4, 0.4, 0.4, 0.4, 0.4] # Need to optimize week 17 still!!!
-        qb_list = [0.0, 0.015, 0.03, 0.045, 0.07, 0.07, 0.07, 0.07, 0.07, 0.07, 0.07, 0.07, 0.08, 0.115, 0.15, 0.185, 0.185]
-        time_list = [0.004, 0.005, 0.006, 0.007, 0.009, 0.009, 0.009, 0.009, 0.009, 0.009, 0.009, 0.009, 0.009, 0.009, 0.009, 0.009, 0.009]
-        options.basaloppqbtime = [1.0,opp_list[int(options.as_of)%100 - 1],\
-        qb_list[int(options.as_of)%100 - 1],time_list[int(options.as_of)%100 - 1]]
-    if not options.sims:
-        options.sims = 10000
-=======
         options.injurytries = 10
 
     league = League(
@@ -3783,7 +3308,6 @@
         basaloppqbtime=options.basaloppqbtime,
     )
 
->>>>>>> 7bacf2b9
     if options.payouts:
         options.payouts = options.payouts.split(",")
         if all([val.isnumeric() for val in options.payouts]):
@@ -3813,116 +3337,6 @@
             100 * len(league.teams) * 0.1,
         ]
     if not options.output:
-<<<<<<< HEAD
-        options.output = os.path.expanduser('~/Documents/') if os.path.exists(os.path.expanduser('~/Documents/')) else os.path.expanduser('~/')
-        if not os.path.exists(options.output + options.name.replace(' ','')):
-            os.mkdir(options.output + options.name.replace(' ',''))
-        if not os.path.exists(options.output + options.name.replace(' ','') + '/' + str(options.as_of//100)):
-            os.mkdir(options.output + options.name.replace(' ','') + '/' + str(options.as_of//100))
-        options.output += options.name.replace(' ','') + '/' + str(options.as_of//100)
-    if options.output[-1] != '/':
-        options.output += '/'
-    writer = pd.ExcelWriter(options.output + 'FantasyFootballProjections_{}Week{}.xlsx'\
-    .format(datetime.datetime.now().strftime('%A'),int(options.as_of)%100),engine='xlsxwriter')
-    writer.book.add_format({'align': 'vcenter'})
-    
-    """ API skips injury statuses sometimes... """
-    by_player = pd.DataFrame({'status':[float('NaN')]})
-    tries = 0
-    while by_player.status.isnull().all() and tries < options.injurytries:
-        tries += 1
-        by_player = get_players(int(options.as_of)%100)
-        if by_player.status.isnull().all() and tries < options.injurytries:
-            print("Didn't pull injury statuses for some reason... " + \
-            "Trying " + str(options.injurytries - tries) + " more time" + \
-            ("s" if tries < options.injurytries - 1 else "") + "...")
-            establish_oauth(season=int(options.as_of)//100,name=options.name)
-            time.sleep(60)
-        elif by_player.status.isnull().all() and tries == options.injurytries:
-            print("Still can't pull injury statuses... Rolling with it...")
-    """ API skips injury statuses sometimes... """
-    
-    """ Duplicate name issues... """
-    by_player = by_player.loc[by_player.editorial_team_abbr.isin(['TB','Sea','Car']) | \
-    ~by_player.name.isin(['Ryan Griffin','Josh Johnson','John Lovett'])]
-    """ Duplicate name issues... """
-    by_player = get_rates(by_player,int(options.earliest),int(options.as_of),\
-    int(options.sims),int(options.games),options.basaloppqbtime,None,True)
-    by_player = pd.merge(left=by_player,right=bye_weeks(latest_season),how='left',on='current_team')
-    by_player = add_injuries(by_player,int(options.as_of))
-    if options.rosterpcts:
-        by_player = add_roster_pcts(by_player)
-    if (by_player.current_team.isnull() & ~by_player.name.str.contains('Average_')).sum() > 0:
-        print(str((by_player.current_team.isnull() & ~by_player.name.str.contains('Average_')).sum()) + " players' teams cannot be identified...")
-    if by_player.loc[~by_player.name.str.contains('Average_')].groupby('name').size().max() > 1:
-        print('Some players are being duplicated...')
-        repeats = by_player.loc[~by_player.name.str.contains('Average_')].groupby('name').size().to_frame('freq').reset_index()
-        print(repeats.loc[repeats.freq > 1,'name'].tolist())
-    
-    # """ Analyzing multi-player trade """
-    # # by_player.loc[by_player.name.isin(["Deebo Samuel"]),'fantasy_team'] = "The Algorithm"
-    # # by_player.loc[by_player.name.isin(["Terry McLaurin","Devin Singletary"]),'fantasy_team'] = "Football Cream"
-    # # by_player.loc[by_player.name.isin(['Austin Ekeler','Adam Thielen']),'fantasy_team'] = "Toothless Wonders"
-    # # by_player.loc[by_player.name.isin(['Gabriel Davis','Tony Pollard']),'fantasy_team'] = "Orchids of Asia"
-    # by_player.loc[by_player.name.isin(['Tom Brady']),'fantasy_team'] = "Sunday ShNoz"
-    # """ Analyzing multi-player trade """
-    
-    rosters = by_player.loc[~by_player.fantasy_team.isnull()].sort_values(by=['fantasy_team','WAR'],ascending=[True,False])
-    rosters_weighted = starters(rosters,int(options.as_of)%100,int(options.as_of),options.basaloppqbtime)
-    for col in ['points_avg','points_stdev','WAR','game_factor','opp_factor','qb_factor']:
-        rosters_weighted[col] = round(rosters_weighted[col],3)
-    writer = excelAutofit(rosters_weighted[['name','position','current_team',\
-    'points_avg','points_stdev','WAR','fantasy_team','num_games','game_factor',\
-    'opp_factor','qb_factor','status','bye_week','until','starter','injured']],'Rosters',writer)
-    writer.sheets['Rosters'].freeze_panes(1,1)
-    writer.sheets['Rosters'].conditional_format('F2:F' + str(rosters_weighted.shape[0] + 1),\
-    {'type':'3_color_scale','min_color':'#FF6347','mid_color':'#FFD700','max_color':'#3CB371'})
-    available = by_player.loc[by_player.fantasy_team.isnull() & \
-    (by_player.until.isnull() | (by_player.until < 16))].sort_values(by='WAR',ascending=False)
-    del available['fantasy_team']
-    available_weighted = pd.merge(left=available,right=nfl_schedule.loc[(nfl_schedule.season == int(options.as_of)//100) & \
-    (nfl_schedule.week == int(options.as_of)%100)],how='left',left_on='current_team',right_on='abbrev')
-    available_weighted['opp_factor'] = options.basaloppqbtime[1]*(available_weighted['opp_elo'] - 1)
-    available_weighted['qb_factor'] = options.basaloppqbtime[2]*(available_weighted['qb_elo'] - 1)
-    available_weighted['game_factor'] = options.basaloppqbtime[0] + available_weighted['opp_factor'] + available_weighted['qb_factor']
-    available_weighted['points_avg'] *= available_weighted['game_factor'].fillna(1.0)
-    for col in ['points_avg','points_stdev','WAR','game_factor','opp_factor','qb_factor']:
-        available_weighted[col] = round(available_weighted[col],3)
-    writer = excelAutofit(available_weighted[['name','position','current_team',\
-    'points_avg','points_stdev','WAR','num_games','game_factor','opp_factor',\
-    'qb_factor','status','bye_week','until']],'Available',writer)
-    writer.sheets['Available'].freeze_panes(1,1)
-    writer.sheets['Available'].conditional_format('F2:F' + str(available_weighted.shape[0] + 1),\
-    {'type':'3_color_scale','min_color':'#FF6347','mid_color':'#FFD700','max_color':'#3CB371'})
-    
-    fantasy_schedule = get_schedule(int(options.as_of))
-    schedule_sim, standings_sim = season_sims(rosters,fantasy_schedule,int(options.sims),\
-    True,int(options.as_of),basaloppqbtime=options.basaloppqbtime,payouts=options.payouts)
-    print(schedule_sim.loc[schedule_sim.week == int(options.as_of)%100,\
-    ['week','team_1','team_2','win_1','win_2','points_avg_1','points_avg_2']].to_string(index=False))
-    print(standings_sim[['team','wins_avg','points_avg','playoffs','playoff_bye','winner','earnings'] + \
-    (['many_mile'] if options.name == 'The Algorithm' else [])].to_string(index=False))
-    writer = excelAutofit(schedule_sim[['week','team_1','team_2','win_1','win_2',\
-    'points_avg_1','points_stdev_1','points_avg_2','points_stdev_2','me']],'Schedule',writer)
-    writer.sheets['Schedule'].freeze_panes(1,3)
-    writer.sheets['Schedule'].conditional_format('D2:E' + str(schedule_sim.shape[0] + 1),\
-    {'type':'3_color_scale','min_color':'#FF6347','mid_color':'#FFD700','max_color':'#3CB371'})
-    writer = excelAutofit(standings_sim[['team','wins_avg','wins_stdev',\
-    'points_avg','points_stdev','per_game_avg','per_game_stdev','per_game_fano',\
-    'playoffs','playoff_bye','winner','runner_up','third','earnings'] + \
-    (['many_mile'] if options.name == 'The Algorithm' else [])],'Standings',writer)
-    writer.sheets['Standings'].freeze_panes(1,1)
-    writer.sheets['Standings'].conditional_format('I2:J' + str(standings_sim.shape[0] + 1),\
-    {'type':'3_color_scale','min_color':'#FF6347','mid_color':'#FFD700','max_color':'#3CB371'})
-    writer.sheets['Standings'].conditional_format('K2:M' + str(standings_sim.shape[0] + 1),\
-    {'type':'3_color_scale','min_color':'#FF6347','mid_color':'#FFD700','max_color':'#3CB371'})
-    writer.sheets['Standings'].conditional_format('N2:N' + str(standings_sim.shape[0] + 1),\
-    {'type':'3_color_scale','min_color':'#FF6347','mid_color':'#FFD700','max_color':'#3CB371'})
-    if options.name == 'The Algorithm':
-        writer.sheets['Standings'].conditional_format('O2:O' + str(standings_sim.shape[0] + 1),\
-        {'type':'3_color_scale','max_color':'#FF6347','mid_color':'#FFD700','min_color':'#3CB371'})
-    
-=======
         options.output = (
             os.path.expanduser("~/Documents/")
             if os.path.exists(os.path.expanduser("~/Documents/"))
@@ -4155,7 +3569,6 @@
             },
         )
 
->>>>>>> 7bacf2b9
     if options.pickups:
         pickups = league.possible_pickups(
             focus_on=[val.strip() for val in options.pickups.split(",")]
